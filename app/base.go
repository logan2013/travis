package app

import (
	goerr "errors"
	"fmt"
	"math/big"

	"github.com/CyberMiles/travis/sdk"
	"github.com/CyberMiles/travis/sdk/errors"
	"github.com/CyberMiles/travis/sdk/state"
	"github.com/ethereum/go-ethereum/common"
	"github.com/ethereum/go-ethereum/core/types"
	"github.com/ethereum/go-ethereum/eth"
	abci "github.com/tendermint/abci/types"

	"github.com/CyberMiles/travis/modules/governance"
	"github.com/CyberMiles/travis/modules/stake"
	ttypes "github.com/CyberMiles/travis/types"
	"github.com/CyberMiles/travis/utils"
)

// BaseApp - The ABCI application
type BaseApp struct {
	*StoreApp
	EthApp              *EthermintApplication
	checkedTx           map[common.Hash]*types.Transaction
	ethereum            *eth.Ethereum
<<<<<<< HEAD
	AbsentValidators    []int32
	ByzantineValidators []abci.Evidence
=======
	AbsentValidators    *stake.AbsentValidators
	ByzantineValidators []*abci.Evidence
	LastValidators      []stake.Validator
>>>>>>> c74224c7
}

const (
	BLOCK_AWARD_STR = "10000000000000000000000"
)

var (
	blockAward, _                  = big.NewInt(0).SetString(BLOCK_AWARD_STR, 10)
	_             abci.Application = &BaseApp{}
)

// NewBaseApp extends a StoreApp with a handler and a ticker,
// which it binds to the proper abci calls
func NewBaseApp(store *StoreApp, ethApp *EthermintApplication, ethereum *eth.Ethereum) (*BaseApp, error) {
	// init pending proposals
	pendingProposals := governance.GetPendingProposals()
	if len(pendingProposals) > 0 {
		proposals := make(map[string]uint64)
		for _, pp := range pendingProposals {
			proposals[pp.Id] = pp.ExpireBlockHeight
		}
		utils.PendingProposal.BatchAdd(proposals)
	}

	app := &BaseApp{
<<<<<<< HEAD
		StoreApp:  store,
		EthApp:    ethApp,
		checkedTx: make(map[common.Hash]*types.Transaction),
		ethereum:  ethereum,
=======
		StoreApp:         store,
		handler:          modules.Handler{},
		EthApp:           ethApp,
		checkedTx:        make(map[common.Hash]*types.Transaction),
		ethereum:         ethereum,
		AbsentValidators: stake.NewAbsentValidators(),
>>>>>>> c74224c7
	}

	return app, nil
}

// InitChain - ABCI
func (app *StoreApp) InitChain(req abci.RequestInitChain) (res abci.ResponseInitChain) {
	return
}

// DeliverTx - ABCI
func (app *BaseApp) DeliverTx(txBytes []byte) abci.ResponseDeliverTx {
	tx, err := decodeTx(txBytes)
	if err != nil {
		app.logger.Error("DeliverTx: Received invalid transaction", "err", err)
		return errors.DeliverResult(err)
	}

	if isEthTx(tx) {
		if checkedTx, ok := app.checkedTx[tx.Hash()]; ok {
			tx = checkedTx
		} else {
			// force cache from of tx
			// TODO: Get chainID from config
			if _, err := types.Sender(types.NewEIP155Signer(big.NewInt(111)), tx); err != nil {
				app.logger.Debug("DeliverTx: Received invalid transaction", "tx", tx, "err", err)
				return errors.DeliverResult(err)
			}
		}
		resp := app.EthApp.DeliverTx(tx)
		app.logger.Debug("EthApp DeliverTx response: %v\n", resp)
		return resp
	}

	app.logger.Info("DeliverTx: Received valid transaction", "tx", tx)

	ctx := ttypes.NewContext(app.GetChainID(), app.WorkingHeight(), app.EthApp.DeliverTxState())
	return app.deliverHandler(ctx, app.Append(), tx)
}

// CheckTx - ABCI
func (app *BaseApp) CheckTx(txBytes []byte) abci.ResponseCheckTx {
	tx, err := decodeTx(txBytes)
	if err != nil {
		app.logger.Error("CheckTx: Received invalid transaction", "err", err)
		return errors.CheckResult(err)
	}

	if isEthTx(tx) {
		resp := app.EthApp.CheckTx(tx)
		app.logger.Debug("EthApp CheckTx response: %v\n", resp)
		if resp.IsErr() {
			return errors.CheckResult(goerr.New(resp.String()))
		}
		app.checkedTx[tx.Hash()] = tx
		return sdk.NewCheck(0, "").ToABCI()
	}

	app.logger.Info("CheckTx: Received valid transaction", "tx", tx)

	ctx := ttypes.NewContext(app.GetChainID(), app.WorkingHeight(), app.EthApp.checkTxState)
	return app.checkHandler(ctx, app.Check(), tx)
}

// BeginBlock - ABCI
func (app *BaseApp) BeginBlock(req abci.RequestBeginBlock) (res abci.ResponseBeginBlock) {
	app.EthApp.BeginBlock(req)

	// handle the absent validators
	for _, i := range req.AbsentValidators {
		v := app.LastValidators[i]
		app.AbsentValidators.Add(v.PubKey, app.WorkingHeight())
	}
	app.AbsentValidators.Clear(app.WorkingHeight())

	app.logger.Info("BeginBlock", "absent_validators", app.AbsentValidators)
	app.ByzantineValidators = req.ByzantineValidators

	return abci.ResponseBeginBlock{}
}

// EndBlock - ABCI - triggers Tick actions
func (app *BaseApp) EndBlock(req abci.RequestEndBlock) (res abci.ResponseEndBlock) {
	app.EthApp.EndBlock(req)

	// execute tick if present
	diff, err := tick(app.Append())
	if err != nil {
		panic(err)
	}
	app.AddValChange(diff)

	// block award
	cs := stake.GetCandidates()
	cs.Sort()
	validators := cs.Validators()
	app.LastValidators = validators

	for i, val := range validators {
		for k := range app.AbsentValidators.Validators {
			if k == val.PubKey {
				validators.Remove(i)
			}
		}
	}

	stake.NewAwardDistributor(app.WorkingHeight(), validators, utils.BlockGasFee, app.logger).DistributeAll()

	// punish Byzantine validators
	if len(app.ByzantineValidators) > 0 {
		for _, bv := range app.ByzantineValidators {
			pk, err := ttypes.GetPubKey(string(bv.PubKey))
			if err != nil {
				continue
			}

			stake.PunishByzantineValidator(pk)
			app.ByzantineValidators = app.ByzantineValidators[:0]
		}
	}

	// punish those absent validators
	for k, v := range app.AbsentValidators.Validators {
		stake.PunishAbsentValidator(k, v)
	}

	return app.StoreApp.EndBlock(req)
}

func (app *BaseApp) Commit() (res abci.ResponseCommit) {
	app.checkedTx = make(map[common.Hash]*types.Transaction)
	app.EthApp.Commit()
	res = app.StoreApp.Commit()
	return
}

func (app *BaseApp) InitState(module, key string, value interface{}) error {
	state := app.Append()
	logger := app.Logger().With("module", module, "key", key)

	if module == sdk.ModuleNameBase {
		if key == sdk.ChainKey {
			app.info.SetChainID(state, value.(string))
			return nil
		}
		logger.Error("Invalid genesis option")
		return fmt.Errorf("unknown base option: %s", key)
	}

	err := stake.InitState(key, value, state)
	if err != nil {
		logger.Error("Invalid genesis option", "err", err)
	}
	return err
}

func isEthTx(tx *types.Transaction) bool {
	zero := big.NewInt(0)
	return tx.Data() == nil ||
		tx.GasPrice().Cmp(zero) != 0 ||
		tx.Gas().Cmp(zero) != 0 ||
		tx.Value().Cmp(zero) != 0 ||
		tx.To() != nil
}

// Tick - Called every block even if no transaction, process all queues,
// validator rewards, and calculate the validator set difference
func tick(store state.SimpleDB) (change []abci.Validator, err error) {
	change, err = stake.UpdateValidatorSet(store)
	return
}<|MERGE_RESOLUTION|>--- conflicted
+++ resolved
@@ -25,14 +25,9 @@
 	EthApp              *EthermintApplication
 	checkedTx           map[common.Hash]*types.Transaction
 	ethereum            *eth.Ethereum
-<<<<<<< HEAD
-	AbsentValidators    []int32
+	AbsentValidators    *stake.AbsentValidators
 	ByzantineValidators []abci.Evidence
-=======
-	AbsentValidators    *stake.AbsentValidators
-	ByzantineValidators []*abci.Evidence
 	LastValidators      []stake.Validator
->>>>>>> c74224c7
 }
 
 const (
@@ -58,19 +53,11 @@
 	}
 
 	app := &BaseApp{
-<<<<<<< HEAD
-		StoreApp:  store,
-		EthApp:    ethApp,
-		checkedTx: make(map[common.Hash]*types.Transaction),
-		ethereum:  ethereum,
-=======
 		StoreApp:         store,
-		handler:          modules.Handler{},
 		EthApp:           ethApp,
 		checkedTx:        make(map[common.Hash]*types.Transaction),
 		ethereum:         ethereum,
 		AbsentValidators: stake.NewAbsentValidators(),
->>>>>>> c74224c7
 	}
 
 	return app, nil
