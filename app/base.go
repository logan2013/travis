package app

import (
	"bytes"
	goerr "errors"
	"fmt"
	"math/big"

	sdk "github.com/cosmos/cosmos-sdk"
	"github.com/cosmos/cosmos-sdk/errors"
	"github.com/cosmos/cosmos-sdk/stack"
	"github.com/ethereum/go-ethereum/core/types"
	"github.com/ethereum/go-ethereum/common"
	"github.com/ethereum/go-ethereum/rlp"
	_ "github.com/tendermint/abci/client"
	abci "github.com/tendermint/abci/types"

	"github.com/CyberMiles/travis/modules/stake"
	ethapp "github.com/CyberMiles/travis/modules/vm/app"
	"github.com/CyberMiles/travis/utils"
)

// BaseApp - The ABCI application
type BaseApp struct {
	*StoreApp
	handler sdk.Handler
	clock   sdk.Ticker
	EthApp *ethapp.EthermintApplication
	checkedTx map[common.Hash]*types.Transaction
}

const (
	BLOCK_AWARD_STR = "10000000000000000000000"
)

var (
	blockAward, _ = big.NewInt(0).SetString(BLOCK_AWARD_STR, 10)

	_ abci.Application = &BaseApp{}
	handler = stake.NewHandler()
)

// NewBaseApp extends a StoreApp with a handler and a ticker,
// which it binds to the proper abci calls
func NewBaseApp(store *StoreApp, ethApp *ethapp.EthermintApplication, handler sdk.Handler, clock sdk.Ticker) (*BaseApp, error) {
	app := &BaseApp{
		StoreApp: store,
		handler:  handler,
		clock:    clock,
		EthApp:   ethApp,
		checkedTx: make(map[common.Hash]*types.Transaction),
	}

	return app, nil
}

// DeliverTx - ABCI - dispatches to the handler
func (app *BaseApp) DeliverTx(txBytes []byte) abci.ResponseDeliverTx {
	app.logger.Debug("DeliverTx")

	tx, err := sdk.LoadTx(txBytes)
	if err != nil {
		// try to decode with ethereum
		tx, err := decodeTx(txBytes)
		if err != nil {
			app.logger.Debug("DeliverTx: Received invalid transaction", "tx", tx, "err", err)

			return errors.DeliverResult(err)
		}

		if ctx, ok := app.checkedTx[tx.Hash()]; ok {
			tx = ctx
		} else {
			// force cache from of tx
			// TODO: Get chainID from config
			if _, err := types.Sender(types.NewEIP155Signer(big.NewInt(111)), tx); err != nil {
				app.logger.Debug("DeliverTx: Received invalid transaction", "tx", tx, "err", err)

				return errors.DeliverResult(err)
			}
		}

		//resp, err := app.client.DeliverTxSync(txBytes)
		resp := app.EthApp.DeliverTx(tx)
		app.logger.Debug("ethermint DeliverTx response: %v\n", resp)

		return resp
	}

	app.logger.Info("DeliverTx: Received valid transaction", "tx", tx)

	ctx := stack.NewContext(
		app.GetChainID(),
		app.WorkingHeight(),
		app.Logger().With("call", "delivertx"),
	)

	//// fixme check if it's sendTx
	//switch tx.Unwrap().(type) {
	//case coin.SendTx:
	//	//return h.sendTx(ctx, store, t, cb)
	//	fmt.Println("transfer tx")
	//}

	res, err := app.handler.DeliverTx(ctx, app.Append(), tx)

	if err != nil {
		return errors.DeliverResult(err)
	}
	app.AddValChange(res.Diff)
	return res.ToABCI()
}

// CheckTx - ABCI - dispatches to the handler
func (app *BaseApp) CheckTx(txBytes []byte) abci.ResponseCheckTx {
	app.logger.Debug("CheckTx")

	tx, err := sdk.LoadTx(txBytes)
	if err != nil {
		// try to decode with ethereum
		tx, err := decodeTx(txBytes)
		if err != nil {
			app.logger.Debug("CheckTx: Received invalid transaction", "tx", tx, "err", err)

			return errors.CheckResult(err)
		}

		//resp, err := app.client.CheckTxSync(txBytes)
		resp := app.EthApp.CheckTx(tx)
		app.logger.Debug("ethermint CheckTx response: %v\n", resp)

		if resp.IsErr() {
			return errors.CheckResult(goerr.New(resp.Error()))
		}

		app.checkedTx[tx.Hash()] = tx

		return sdk.NewCheck(21000, "").ToABCI()
	}

	app.logger.Info("CheckTx: Received valid transaction", "tx", tx)

	ctx := stack.NewContext(
		app.GetChainID(),
		app.WorkingHeight(),
		app.Logger().With("call", "checktx"),
	)

	//ctx2, err := verifySignature(ctx, tx)
	//
	//// fixme check if it's sendTx
	//switch tx.Unwrap().(type) {
	//case coin.SendTx:
	//	//return h.sendTx(ctx, store, t, cb)
	//	fmt.Println("checkTx: transfer")
	//	return sdk.NewCheck(21000, "").ToABCI()
	//}

	res, err := app.handler.CheckTx(ctx, app.Check(), tx)

	if err != nil {
		return errors.CheckResult(err)
	}
	return res.ToABCI()
}

// BeginBlock - ABCI
func (app *BaseApp) BeginBlock(beginBlock abci.RequestBeginBlock) (res abci.ResponseBeginBlock) {
	app.logger.Debug("BeginBlock")

	//resp, _ := app.client.BeginBlockSync(beginBlock)
	resp := app.EthApp.BeginBlock(beginBlock)
	app.logger.Debug("ethermint BeginBlock response: %v\n", resp)

	evidences := beginBlock.ByzantineValidators
	for _, evidence := range evidences {
		utils.ValidatorPubKeys = append(utils.ValidatorPubKeys, evidence.GetPubKey())
	}

	return abci.ResponseBeginBlock{}
}

// EndBlock - ABCI - triggers Tick actions
func (app *BaseApp) EndBlock(endBlock abci.RequestEndBlock) (res abci.ResponseEndBlock) {
	app.logger.Debug("EndBlock")

	//resp, _ := app.client.EndBlockSync(endBlock)
	resp := app.EthApp.EndBlock(endBlock)
	app.logger.Debug("ethermint EndBlock response: %v\n", resp)

	// execute tick if present
	if app.clock != nil {
		ctx := stack.NewContext(
			app.GetChainID(),
			app.WorkingHeight(),
			app.Logger().With("call", "tick"),
		)

		diff, err := app.clock.Tick(ctx, app.Append())
		if err != nil {
			panic(err)
		}
		app.AddValChange(diff)
	}

	// block award
	ratioMap := stake.CalValidatorsStakeRatio(app.Append(), utils.ValidatorPubKeys)
	for k, v := range ratioMap {
		awardAmount := big.NewInt(0)
		intv := int64(1000 * v)
		awardAmount.Mul(blockAward, big.NewInt(intv))
		awardAmount.Div(awardAmount, big.NewInt(1000))
		utils.StateChangeQueue = append(utils.StateChangeQueue, utils.StateChangeObject{
			From: stake.DefaultHoldAccount.Address, To: []byte(k), Amount: awardAmount})
	}

	// todo send StateChangeQueue to VM

	return app.StoreApp.EndBlock(endBlock)
}

func (app *BaseApp) Commit() (res abci.ResponseCommit) {
	app.logger.Debug("Commit")

<<<<<<< HEAD
	//resp, err := app.client.CommitSync()
	//if err != nil {
	//	panic(err)
	//}
	app.checkedTx = make(map[common.Hash]*types.Transaction)

=======
>>>>>>> 641608b2
	resp := app.EthApp.Commit()
	//var hash = resp.Data
	//app.logger.Debug("ethermint Commit response, %v, hash: %v\n", resp, hash.String())

	resp = app.StoreApp.Commit()
	return resp
}

func (app *BaseApp) InitState(module, key, value string) error {
	state := app.Append()
	logger := app.Logger().With("module", module, "key", key)

	if module == sdk.ModuleNameBase {
		if key == sdk.ChainKey {
			app.info.SetChainID(state, value)
			return nil
		}
		logger.Error("Invalid genesis option")
		return fmt.Errorf("Unknown base option: %s", key)
	}

	log, err := app.handler.InitState(logger, state, module, key, value)
	if err != nil {
		logger.Error("Invalid genesis option", "err", err)
	} else {
		logger.Info(log)
	}
	return err
}

//func (app *BaseApp) Query(reqQuery abci.RequestQuery) (resQuery abci.ResponseQuery) {
//	fmt.Println("Query")
//
//	var d = data.Bytes(reqQuery.Data)
//	fmt.Println(d)
//	fmt.Println(d.MarshalJSON())
//	reqQuery.Data, _ = d.MarshalJSON()
//
//	resp, err := client.QuerySync(reqQuery)
//
//	if err != nil {
//		panic(err)
//	}
//
//	return *resp
//}

// rlp decode an ethereum transaction
func decodeTx(txBytes []byte) (*types.Transaction, error) {
	tx := new(types.Transaction)
	rlpStream := rlp.NewStream(bytes.NewBuffer(txBytes), 0)
	if err := tx.DecodeRLP(rlpStream); err != nil {
		return nil, err
	}
	return tx, nil
}<|MERGE_RESOLUTION|>--- conflicted
+++ resolved
@@ -10,7 +10,6 @@
 	"github.com/cosmos/cosmos-sdk/errors"
 	"github.com/cosmos/cosmos-sdk/stack"
 	"github.com/ethereum/go-ethereum/core/types"
-	"github.com/ethereum/go-ethereum/common"
 	"github.com/ethereum/go-ethereum/rlp"
 	_ "github.com/tendermint/abci/client"
 	abci "github.com/tendermint/abci/types"
@@ -18,6 +17,7 @@
 	"github.com/CyberMiles/travis/modules/stake"
 	ethapp "github.com/CyberMiles/travis/modules/vm/app"
 	"github.com/CyberMiles/travis/utils"
+	"github.com/ethereum/go-ethereum/common"
 )
 
 // BaseApp - The ABCI application
@@ -26,7 +26,6 @@
 	handler sdk.Handler
 	clock   sdk.Ticker
 	EthApp *ethapp.EthermintApplication
-	checkedTx map[common.Hash]*types.Transaction
 }
 
 const (
@@ -222,15 +221,7 @@
 func (app *BaseApp) Commit() (res abci.ResponseCommit) {
 	app.logger.Debug("Commit")
 
-<<<<<<< HEAD
-	//resp, err := app.client.CommitSync()
-	//if err != nil {
-	//	panic(err)
-	//}
 	app.checkedTx = make(map[common.Hash]*types.Transaction)
-
-=======
->>>>>>> 641608b2
 	resp := app.EthApp.Commit()
 	//var hash = resp.Data
 	//app.logger.Debug("ethermint Commit response, %v, hash: %v\n", resp, hash.String())
