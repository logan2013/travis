package app

import (
	goerr "errors"
	"fmt"
	"math/big"

	"github.com/cosmos/cosmos-sdk"
	"github.com/cosmos/cosmos-sdk/errors"
	"github.com/cosmos/cosmos-sdk/stack"
	"github.com/ethereum/go-ethereum/common"
	"github.com/ethereum/go-ethereum/core/types"
	"github.com/ethereum/go-ethereum/eth"
	abci "github.com/tendermint/abci/types"

	"github.com/CyberMiles/travis/modules"
<<<<<<< HEAD
=======
	"github.com/CyberMiles/travis/modules/governance"
>>>>>>> ee96e61d
	"github.com/CyberMiles/travis/modules/stake"
	ttypes "github.com/CyberMiles/travis/types"
	"github.com/CyberMiles/travis/utils"
)

// BaseApp - The ABCI application
type BaseApp struct {
	*StoreApp
<<<<<<< HEAD
	handler                modules.Handler
	clock                  sdk.Ticker
	EthApp                 *EthermintApplication
	checkedTx              map[common.Hash]*types.Transaction
	AbsentValidatorPubKeys [][]byte
	ethereum               *eth.Ethereum
=======
	handler             modules.Handler
	clock               sdk.Ticker
	EthApp              *EthermintApplication
	checkedTx           map[common.Hash]*types.Transaction
	ethereum            *eth.Ethereum
	AbsentValidators    []int32
	ByzantineValidators []*abci.Evidence
>>>>>>> ee96e61d
}

const (
	BLOCK_AWARD_STR = "10000000000000000000000"
)

var (
	blockAward, _                  = big.NewInt(0).SetString(BLOCK_AWARD_STR, 10)
	_             abci.Application = &BaseApp{}
)

// NewBaseApp extends a StoreApp with a handler and a ticker,
// which it binds to the proper abci calls
func NewBaseApp(store *StoreApp, ethApp *EthermintApplication, clock sdk.Ticker, ethereum *eth.Ethereum) (*BaseApp, error) {
<<<<<<< HEAD
=======
	// init pending proposals
	pendingProposals := governance.GetPendingProposals()
	if len(pendingProposals) > 0 {
		proposals := make(map[string]uint64)
		for _, pp := range pendingProposals {
			proposals[pp.Id] = pp.ExpireBlockHeight
		}
		utils.PendingProposal.BatchAdd(proposals)
	}

>>>>>>> ee96e61d
	app := &BaseApp{
		StoreApp:  store,
		handler:   modules.Handler{},
		clock:     clock,
		EthApp:    ethApp,
		checkedTx: make(map[common.Hash]*types.Transaction),
		ethereum:  ethereum,
	}

	return app, nil
}

// InitChain - ABCI
func (app *StoreApp) InitChain(req abci.RequestInitChain) (res abci.ResponseInitChain) {
	return
}

// DeliverTx - ABCI
func (app *BaseApp) DeliverTx(txBytes []byte) abci.ResponseDeliverTx {
<<<<<<< HEAD
	app.logger.Debug("DeliverTx")

=======
>>>>>>> ee96e61d
	tx, err := decodeTx(txBytes)
	if err != nil {
		app.logger.Error("DeliverTx: Received invalid transaction", "err", err)
		return errors.DeliverResult(err)
	}

	if isEthTx(tx) {
		if checkedTx, ok := app.checkedTx[tx.Hash()]; ok {
			tx = checkedTx
		} else {
			// force cache from of tx
			// TODO: Get chainID from config
			if _, err := types.Sender(types.NewEIP155Signer(big.NewInt(111)), tx); err != nil {
				app.logger.Debug("DeliverTx: Received invalid transaction", "tx", tx, "err", err)
				return errors.DeliverResult(err)
			}
		}
		resp := app.EthApp.DeliverTx(tx)
		app.logger.Debug("EthApp DeliverTx response: %v\n", resp)
		return resp
	}

	// travis tx
	app.logger.Info("DeliverTx: Received valid transaction", "tx", tx)

	ctx := ttypes.NewContext(app.GetChainID(), app.WorkingHeight(), app.ethereum)
	return app.deliverHandler(ctx, app.Append(), tx)
}

// CheckTx - ABCI
func (app *BaseApp) CheckTx(txBytes []byte) abci.ResponseCheckTx {
<<<<<<< HEAD
	app.logger.Debug("CheckTx")

=======
>>>>>>> ee96e61d
	tx, err := decodeTx(txBytes)
	if err != nil {
		app.logger.Error("CheckTx: Received invalid transaction", "err", err)
		return errors.CheckResult(err)
	}

	if isEthTx(tx) {
		resp := app.EthApp.CheckTx(tx)
		app.logger.Debug("EthApp CheckTx response: %v\n", resp)
		if resp.IsErr() {
			return errors.CheckResult(goerr.New(resp.Error()))
		}
		app.checkedTx[tx.Hash()] = tx
		return sdk.NewCheck(0, "").ToABCI()
	}

<<<<<<< HEAD
	// travis tx
=======
>>>>>>> ee96e61d
	app.logger.Info("CheckTx: Received valid transaction", "tx", tx)

	ctx := ttypes.NewContext(app.GetChainID(), app.WorkingHeight(), app.ethereum)
	return app.checkHandler(ctx, app.Check(), tx)
}

// BeginBlock - ABCI
func (app *BaseApp) BeginBlock(req abci.RequestBeginBlock) (res abci.ResponseBeginBlock) {
	app.EthApp.BeginBlock(req)
	app.AbsentValidators = req.AbsentValidators
	app.ByzantineValidators = req.ByzantineValidators

	return abci.ResponseBeginBlock{}
}

// EndBlock - ABCI - triggers Tick actions
func (app *BaseApp) EndBlock(req abci.RequestEndBlock) (res abci.ResponseEndBlock) {
	app.EthApp.EndBlock(req)

	// execute tick if present
	if app.clock != nil {
		ctx := stack.NewContext(
			app.GetChainID(),
			app.WorkingHeight(),
			app.Logger().With("call", "tick"),
		)

		diff, err := app.clock.Tick(ctx, app.Append())
		if err != nil {
			panic(err)
		}
		app.AddValChange(diff)
	}

	// block award
	validators := stake.GetCandidates().Validators()
	for _, i := range app.AbsentValidators {
		validators.Remove(i)
	}
	stake.NewAwardCalculator(app.WorkingHeight(), validators, utils.BlockGasFee).AwardAll()

	// todo punish Byzantine validators

	return app.StoreApp.EndBlock(req)
}

func (app *BaseApp) Commit() (res abci.ResponseCommit) {
	app.checkedTx = make(map[common.Hash]*types.Transaction)
	app.EthApp.Commit()
	res = app.StoreApp.Commit()
	return
}

func (app *BaseApp) InitState(module, key, value string) error {
	state := app.Append()
	logger := app.Logger().With("module", module, "key", key)

	if module == sdk.ModuleNameBase {
		if key == sdk.ChainKey {
			app.info.SetChainID(state, value)
			return nil
		}
		logger.Error("Invalid genesis option")
		return fmt.Errorf("unknown base option: %s", key)
	}

	err := stake.InitState(key, value, state)
	if err != nil {
		logger.Error("Invalid genesis option", "err", err)
	}
	return err
}

func isEthTx(tx *types.Transaction) bool {
	zero := big.NewInt(0)
	return tx.Data() == nil ||
		tx.GasPrice().Cmp(zero) != 0 ||
		tx.Gas().Cmp(zero) != 0 ||
		tx.Value().Cmp(zero) != 0 ||
		tx.To() != nil
}<|MERGE_RESOLUTION|>--- conflicted
+++ resolved
@@ -14,10 +14,7 @@
 	abci "github.com/tendermint/abci/types"
 
 	"github.com/CyberMiles/travis/modules"
-<<<<<<< HEAD
-=======
 	"github.com/CyberMiles/travis/modules/governance"
->>>>>>> ee96e61d
 	"github.com/CyberMiles/travis/modules/stake"
 	ttypes "github.com/CyberMiles/travis/types"
 	"github.com/CyberMiles/travis/utils"
@@ -26,14 +23,6 @@
 // BaseApp - The ABCI application
 type BaseApp struct {
 	*StoreApp
-<<<<<<< HEAD
-	handler                modules.Handler
-	clock                  sdk.Ticker
-	EthApp                 *EthermintApplication
-	checkedTx              map[common.Hash]*types.Transaction
-	AbsentValidatorPubKeys [][]byte
-	ethereum               *eth.Ethereum
-=======
 	handler             modules.Handler
 	clock               sdk.Ticker
 	EthApp              *EthermintApplication
@@ -41,7 +30,6 @@
 	ethereum            *eth.Ethereum
 	AbsentValidators    []int32
 	ByzantineValidators []*abci.Evidence
->>>>>>> ee96e61d
 }
 
 const (
@@ -56,8 +44,6 @@
 // NewBaseApp extends a StoreApp with a handler and a ticker,
 // which it binds to the proper abci calls
 func NewBaseApp(store *StoreApp, ethApp *EthermintApplication, clock sdk.Ticker, ethereum *eth.Ethereum) (*BaseApp, error) {
-<<<<<<< HEAD
-=======
 	// init pending proposals
 	pendingProposals := governance.GetPendingProposals()
 	if len(pendingProposals) > 0 {
@@ -68,7 +54,6 @@
 		utils.PendingProposal.BatchAdd(proposals)
 	}
 
->>>>>>> ee96e61d
 	app := &BaseApp{
 		StoreApp:  store,
 		handler:   modules.Handler{},
@@ -88,11 +73,6 @@
 
 // DeliverTx - ABCI
 func (app *BaseApp) DeliverTx(txBytes []byte) abci.ResponseDeliverTx {
-<<<<<<< HEAD
-	app.logger.Debug("DeliverTx")
-
-=======
->>>>>>> ee96e61d
 	tx, err := decodeTx(txBytes)
 	if err != nil {
 		app.logger.Error("DeliverTx: Received invalid transaction", "err", err)
@@ -115,7 +95,6 @@
 		return resp
 	}
 
-	// travis tx
 	app.logger.Info("DeliverTx: Received valid transaction", "tx", tx)
 
 	ctx := ttypes.NewContext(app.GetChainID(), app.WorkingHeight(), app.ethereum)
@@ -124,11 +103,6 @@
 
 // CheckTx - ABCI
 func (app *BaseApp) CheckTx(txBytes []byte) abci.ResponseCheckTx {
-<<<<<<< HEAD
-	app.logger.Debug("CheckTx")
-
-=======
->>>>>>> ee96e61d
 	tx, err := decodeTx(txBytes)
 	if err != nil {
 		app.logger.Error("CheckTx: Received invalid transaction", "err", err)
@@ -145,10 +119,6 @@
 		return sdk.NewCheck(0, "").ToABCI()
 	}
 
-<<<<<<< HEAD
-	// travis tx
-=======
->>>>>>> ee96e61d
 	app.logger.Info("CheckTx: Received valid transaction", "tx", tx)
 
 	ctx := ttypes.NewContext(app.GetChainID(), app.WorkingHeight(), app.ethereum)
