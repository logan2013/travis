package app

import (
	"bytes"
	goerr "errors"
	"fmt"
	"math/big"
	"time"
	"encoding/hex"

	sdk "github.com/cosmos/cosmos-sdk"
	"github.com/cosmos/cosmos-sdk/errors"
	"github.com/cosmos/cosmos-sdk/stack"
	"github.com/ethereum/go-ethereum/core/types"
	"github.com/ethereum/go-ethereum/common"
	"github.com/ethereum/go-ethereum/rlp"
	_ "github.com/tendermint/abci/client"
	abci "github.com/tendermint/abci/types"
	//"github.com/tendermint/go-wire/data"
	//auth "github.com/cosmos/cosmos-sdk/modules/auth"

	"github.com/CyberMiles/travis/modules/stake"
	ethapp "github.com/CyberMiles/travis/modules/vm/app"
	"github.com/CyberMiles/travis/utils"
)

// BaseApp - The ABCI application
type BaseApp struct {
	*StoreApp
	handler sdk.Handler
	clock   sdk.Ticker
	//client abcicli.Client
	EthApp *ethapp.EthermintApplication
	checkedTx map[common.Hash]*types.Transaction
}

const (
	ETHERMINT_ADDR  = "localhost:8848"
	BLOCK_AWARD_STR = "10000000000000000000000"
)

var (
	blockAward, _ = big.NewInt(0).SetString(BLOCK_AWARD_STR, 10)

	_ abci.Application = &BaseApp{}
	//client, err = abcicli.NewClient(ETHERMINT_ADDR, "socket", true)
	handler = stake.NewHandler()
)

// NewBaseApp extends a StoreApp with a handler and a ticker,
// which it binds to the proper abci calls
func NewBaseApp(store *StoreApp, ethApp *ethapp.EthermintApplication, handler sdk.Handler, clock sdk.Ticker) (*BaseApp, error) {
	app := &BaseApp{
		StoreApp: store,
		handler:  handler,
		clock:    clock,
		EthApp:   ethApp,
		checkedTx: make(map[common.Hash]*types.Transaction),
	}
	//client, err := abcicli.NewClient(ETHERMINT_ADDR, "socket", true)
	//if err != nil {
	//	return nil, err
	//}
	//if err := client.Start(); err != nil {
	//	return nil, err
	//}
	//
	//app.client = client

	return app, nil
}

// DeliverTx - ABCI - dispatches to the handler
<<<<<<< HEAD
func (app *BaseApp) DeliverTx(otxBytes []byte) abci.ResponseDeliverTx {
	fmt.Println("DeliverTx ", time.Now())
	txBytes, _ := hex.DecodeString("F86780850430E2340083015F9094BAB665EDE4E15F2DA118E3D861B42815BFCE10790180820101A0D9FA7B377501FADADC382A4D53F519C66207E6310070F9295A9EBCE3A1BD20B3A034FE549B7F75F90D12D2BDA05CD9986ABBF7310DCC34C76ACC77D8210DEA7E06")
=======
func (app *BaseApp) DeliverTx(txBytes []byte) abci.ResponseDeliverTx {
	app.logger.Debug("DeliverTx")
>>>>>>> dabec044

	tx, err := sdk.LoadTx(txBytes)
	if err != nil {
		// try to decode with ethereum
		tx, err := decodeTx(txBytes)
		if err != nil {
			app.logger.Debug("DeliverTx: Received invalid transaction", "tx", tx, "err", err)

			return errors.DeliverResult(err)
		}

		if ctx, ok := app.checkedTx[tx.Hash()]; ok {
			tx = ctx
		} else {
			// force cache from of tx
			// TODO: Get chainID from config
			if _, err := types.Sender(types.NewEIP155Signer(big.NewInt(111)), tx); err != nil {
				app.logger.Debug("DeliverTx: Received invalid transaction", "tx", tx, "err", err)

				return errors.DeliverResult(err)
			}
		}

		//resp, err := app.client.DeliverTxSync(txBytes)
		resp := app.EthApp.DeliverTx(tx)
		app.logger.Debug("ethermint DeliverTx response: %v\n", resp)

		return resp
	}

	app.logger.Info("DeliverTx: Received valid transaction", "tx", tx)

	ctx := stack.NewContext(
		app.GetChainID(),
		app.WorkingHeight(),
		app.Logger().With("call", "delivertx"),
	)

	//// fixme check if it's sendTx
	//switch tx.Unwrap().(type) {
	//case coin.SendTx:
	//	//return h.sendTx(ctx, store, t, cb)
	//	fmt.Println("transfer tx")
	//}

	res, err := app.handler.DeliverTx(ctx, app.Append(), tx)

	if err != nil {
		return errors.DeliverResult(err)
	}
	app.AddValChange(res.Diff)
	return res.ToABCI()
}

// CheckTx - ABCI - dispatches to the handler
<<<<<<< HEAD
func (app *BaseApp) CheckTx(otxBytes []byte) abci.ResponseCheckTx {
	fmt.Println("CheckTx ", time.Now())
	txBytes, _ := hex.DecodeString("F86780850430E2340083015F9094BAB665EDE4E15F2DA118E3D861B42815BFCE10790180820101A0D9FA7B377501FADADC382A4D53F519C66207E6310070F9295A9EBCE3A1BD20B3A034FE549B7F75F90D12D2BDA05CD9986ABBF7310DCC34C76ACC77D8210DEA7E06")
=======
func (app *BaseApp) CheckTx(txBytes []byte) abci.ResponseCheckTx {
	app.logger.Debug("CheckTx")
>>>>>>> dabec044

	tx, err := sdk.LoadTx(txBytes)
	if err != nil {
		// try to decode with ethereum
		tx, err := decodeTx(txBytes)
		if err != nil {
			app.logger.Debug("CheckTx: Received invalid transaction", "tx", tx, "err", err)

			return errors.CheckResult(err)
		}

		//resp, err := app.client.CheckTxSync(txBytes)
		resp := app.EthApp.CheckTx(tx)
		app.logger.Debug("ethermint CheckTx response: %v\n", resp)

		if resp.IsErr() {
			return errors.CheckResult(goerr.New(resp.Error()))
		}

		app.checkedTx[tx.Hash()] = tx

		return sdk.NewCheck(21000, "").ToABCI()
	}

	app.logger.Info("CheckTx: Received valid transaction", "tx", tx)

	ctx := stack.NewContext(
		app.GetChainID(),
		app.WorkingHeight(),
		app.Logger().With("call", "checktx"),
	)

	//ctx2, err := verifySignature(ctx, tx)
	//
	//// fixme check if it's sendTx
	//switch tx.Unwrap().(type) {
	//case coin.SendTx:
	//	//return h.sendTx(ctx, store, t, cb)
	//	fmt.Println("checkTx: transfer")
	//	return sdk.NewCheck(21000, "").ToABCI()
	//}

	res, err := app.handler.CheckTx(ctx, app.Check(), tx)

	if err != nil {
		return errors.CheckResult(err)
	}
	return res.ToABCI()
}

// BeginBlock - ABCI
func (app *BaseApp) BeginBlock(beginBlock abci.RequestBeginBlock) (res abci.ResponseBeginBlock) {
<<<<<<< HEAD
	fmt.Println("BeginBlock ", time.Now())
=======
	app.logger.Debug("BeginBlock")
>>>>>>> dabec044

	//resp, _ := app.client.BeginBlockSync(beginBlock)
	resp := app.EthApp.BeginBlock(beginBlock)
	app.logger.Debug("ethermint BeginBlock response: %v\n", resp)

	evidences := beginBlock.ByzantineValidators
	for _, evidence := range evidences {
		utils.ValidatorPubKeys = append(utils.ValidatorPubKeys, evidence.GetPubKey())
	}

	return abci.ResponseBeginBlock{}
}

// EndBlock - ABCI - triggers Tick actions
func (app *BaseApp) EndBlock(endBlock abci.RequestEndBlock) (res abci.ResponseEndBlock) {
<<<<<<< HEAD
	fmt.Println("EndBlock ", time.Now())
=======
	app.logger.Debug("EndBlock")
>>>>>>> dabec044

	//resp, _ := app.client.EndBlockSync(endBlock)
	resp := app.EthApp.EndBlock(endBlock)
	app.logger.Debug("ethermint EndBlock response: %v\n", resp)

	// execute tick if present
	if app.clock != nil {
		ctx := stack.NewContext(
			app.GetChainID(),
			app.WorkingHeight(),
			app.Logger().With("call", "tick"),
		)

		diff, err := app.clock.Tick(ctx, app.Append())
		if err != nil {
			panic(err)
		}
		app.AddValChange(diff)
	}

	// block award
	ratioMap := stake.CalValidatorsStakeRatio(app.Append(), utils.ValidatorPubKeys)
	for k, v := range ratioMap {
		awardAmount := big.NewInt(0)
		intv := int64(1000 * v)
		awardAmount.Mul(blockAward, big.NewInt(intv))
		awardAmount.Div(awardAmount, big.NewInt(1000))
		utils.StateChangeQueue = append(utils.StateChangeQueue, utils.StateChangeObject{
			From: stake.DefaultHoldAccount.Address, To: []byte(k), Amount: awardAmount})
	}

	// todo send StateChangeQueue to VM

	return app.StoreApp.EndBlock(endBlock)
}

func (app *BaseApp) Commit() (res abci.ResponseCommit) {
<<<<<<< HEAD
	fmt.Println("Commit ", time.Now())
=======
	app.logger.Debug("Commit")
>>>>>>> dabec044

	//resp, err := app.client.CommitSync()
	//if err != nil {
	//	panic(err)
	//}
	app.checkedTx = make(map[common.Hash]*types.Transaction)

	resp := app.EthApp.Commit()
	var hash = resp.Data
	app.logger.Debug("ethermint Commit response, %v, hash: %v\n", resp, hash.String())

	app.StoreApp.Commit()

	return resp
}

func (app *BaseApp) InitState(module, key, value string) error {
	state := app.Append()
	logger := app.Logger().With("module", module, "key", key)

	if module == sdk.ModuleNameBase {
		if key == sdk.ChainKey {
			app.info.SetChainID(state, value)
			return nil
		}
		logger.Error("Invalid genesis option")
		return fmt.Errorf("Unknown base option: %s", key)
	}

	log, err := app.handler.InitState(logger, state, module, key, value)
	if err != nil {
		logger.Error("Invalid genesis option", "err", err)
	} else {
		logger.Info(log)
	}
	return err
}

func (app *BaseApp) Info(req abci.RequestInfo) abci.ResponseInfo {
	//resp, err := app.client.InfoSync(res)
	//app.EthApp.Info(res)
	//if err != nil {
	//	panic(err)
	//}
	//
	//return *resp
	return app.EthApp.Info(req)
}

//func (app *BaseApp) Query(reqQuery abci.RequestQuery) (resQuery abci.ResponseQuery) {
//	fmt.Println("Query")
//
//	var d = data.Bytes(reqQuery.Data)
//	fmt.Println(d)
//	fmt.Println(d.MarshalJSON())
//	reqQuery.Data, _ = d.MarshalJSON()
//
//	resp, err := client.QuerySync(reqQuery)
//
//	if err != nil {
//		panic(err)
//	}
//
//	return *resp
//}

// rlp decode an ethereum transaction
func decodeTx(txBytes []byte) (*types.Transaction, error) {
	tx := new(types.Transaction)
	rlpStream := rlp.NewStream(bytes.NewBuffer(txBytes), 0)
	if err := tx.DecodeRLP(rlpStream); err != nil {
		return nil, err
	}
	return tx, nil
}<|MERGE_RESOLUTION|>--- conflicted
+++ resolved
@@ -71,14 +71,9 @@
 }
 
 // DeliverTx - ABCI - dispatches to the handler
-<<<<<<< HEAD
 func (app *BaseApp) DeliverTx(otxBytes []byte) abci.ResponseDeliverTx {
-	fmt.Println("DeliverTx ", time.Now())
+	app.logger.Debug("DeliverTx ", time.Now())
 	txBytes, _ := hex.DecodeString("F86780850430E2340083015F9094BAB665EDE4E15F2DA118E3D861B42815BFCE10790180820101A0D9FA7B377501FADADC382A4D53F519C66207E6310070F9295A9EBCE3A1BD20B3A034FE549B7F75F90D12D2BDA05CD9986ABBF7310DCC34C76ACC77D8210DEA7E06")
-=======
-func (app *BaseApp) DeliverTx(txBytes []byte) abci.ResponseDeliverTx {
-	app.logger.Debug("DeliverTx")
->>>>>>> dabec044
 
 	tx, err := sdk.LoadTx(txBytes)
 	if err != nil {
@@ -134,14 +129,9 @@
 }
 
 // CheckTx - ABCI - dispatches to the handler
-<<<<<<< HEAD
 func (app *BaseApp) CheckTx(otxBytes []byte) abci.ResponseCheckTx {
-	fmt.Println("CheckTx ", time.Now())
+	app.logger.Debug("CheckTx ", time.Now())
 	txBytes, _ := hex.DecodeString("F86780850430E2340083015F9094BAB665EDE4E15F2DA118E3D861B42815BFCE10790180820101A0D9FA7B377501FADADC382A4D53F519C66207E6310070F9295A9EBCE3A1BD20B3A034FE549B7F75F90D12D2BDA05CD9986ABBF7310DCC34C76ACC77D8210DEA7E06")
-=======
-func (app *BaseApp) CheckTx(txBytes []byte) abci.ResponseCheckTx {
-	app.logger.Debug("CheckTx")
->>>>>>> dabec044
 
 	tx, err := sdk.LoadTx(txBytes)
 	if err != nil {
@@ -194,11 +184,7 @@
 
 // BeginBlock - ABCI
 func (app *BaseApp) BeginBlock(beginBlock abci.RequestBeginBlock) (res abci.ResponseBeginBlock) {
-<<<<<<< HEAD
-	fmt.Println("BeginBlock ", time.Now())
-=======
-	app.logger.Debug("BeginBlock")
->>>>>>> dabec044
+	app.logger.Debug("BeginBlock ", time.Now())
 
 	//resp, _ := app.client.BeginBlockSync(beginBlock)
 	resp := app.EthApp.BeginBlock(beginBlock)
@@ -214,11 +200,7 @@
 
 // EndBlock - ABCI - triggers Tick actions
 func (app *BaseApp) EndBlock(endBlock abci.RequestEndBlock) (res abci.ResponseEndBlock) {
-<<<<<<< HEAD
-	fmt.Println("EndBlock ", time.Now())
-=======
-	app.logger.Debug("EndBlock")
->>>>>>> dabec044
+	app.logger.Debug("EndBlock ", time.Now())
 
 	//resp, _ := app.client.EndBlockSync(endBlock)
 	resp := app.EthApp.EndBlock(endBlock)
@@ -256,11 +238,7 @@
 }
 
 func (app *BaseApp) Commit() (res abci.ResponseCommit) {
-<<<<<<< HEAD
-	fmt.Println("Commit ", time.Now())
-=======
-	app.logger.Debug("Commit")
->>>>>>> dabec044
+	app.logger.Debug("Commit ", time.Now())
 
 	//resp, err := app.client.CommitSync()
 	//if err != nil {
