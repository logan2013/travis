package app

import (
	"bytes"
	goerr "errors"
	"fmt"
	"math/big"
	"time"
	// "encoding/hex"

	sdk "github.com/cosmos/cosmos-sdk"
	"github.com/cosmos/cosmos-sdk/errors"
	"github.com/cosmos/cosmos-sdk/stack"
	"github.com/ethereum/go-ethereum/core/types"
	"github.com/ethereum/go-ethereum/common"
	"github.com/ethereum/go-ethereum/rlp"
	_ "github.com/tendermint/abci/client"
	abci "github.com/tendermint/abci/types"

	"github.com/CyberMiles/travis/modules/stake"
	ethapp "github.com/CyberMiles/travis/modules/vm/app"
	"github.com/CyberMiles/travis/utils"
	"github.com/ethereum/go-ethereum/common"
)

// BaseApp - The ABCI application
type BaseApp struct {
	*StoreApp
	handler sdk.Handler
	clock   sdk.Ticker
	EthApp *ethapp.EthermintApplication
	checkedTx map[common.Hash]*types.Transaction
}

const (
	BLOCK_AWARD_STR = "10000000000000000000000"
)

var (
	blockAward, _ = big.NewInt(0).SetString(BLOCK_AWARD_STR, 10)

	_ abci.Application = &BaseApp{}
	handler = stake.NewHandler()
)

// NewBaseApp extends a StoreApp with a handler and a ticker,
// which it binds to the proper abci calls
func NewBaseApp(store *StoreApp, ethApp *ethapp.EthermintApplication, handler sdk.Handler, clock sdk.Ticker) (*BaseApp, error) {
	app := &BaseApp{
		StoreApp: store,
		handler:  handler,
		clock:    clock,
		EthApp:   ethApp,
		checkedTx: make(map[common.Hash]*types.Transaction),
	}

	return app, nil
}

// DeliverTx - ABCI - dispatches to the handler
func (app *BaseApp) DeliverTx(txBytes []byte) abci.ResponseDeliverTx {
	app.logger.Debug("DeliverTx ", time.Now())
	//txBytes, _ = hex.DecodeString("F86780850430E2340083015F9094BAB665EDE4E15F2DA118E3D861B42815BFCE10790180820101A0D9FA7B377501FADADC382A4D53F519C66207E6310070F9295A9EBCE3A1BD20B3A034FE549B7F75F90D12D2BDA05CD9986ABBF7310DCC34C76ACC77D8210DEA7E06")

	tx, err := sdk.LoadTx(txBytes)
	if err != nil {
		// try to decode with ethereum
		tx, err := decodeTx(txBytes)
		if err != nil {
			app.logger.Debug("DeliverTx: Received invalid transaction", "tx", tx, "err", err)

			return errors.DeliverResult(err)
		}

		if ctx, ok := app.checkedTx[tx.Hash()]; ok {
			tx = ctx
		} else {
			// force cache from of tx
			// TODO: Get chainID from config
			if _, err := types.Sender(types.NewEIP155Signer(big.NewInt(111)), tx); err != nil {
				app.logger.Debug("DeliverTx: Received invalid transaction", "tx", tx, "err", err)

				return errors.DeliverResult(err)
			}
		}

		//resp, err := app.client.DeliverTxSync(txBytes)
		resp := app.EthApp.DeliverTx(tx)
		app.logger.Debug("ethermint DeliverTx response: %v\n", resp)

		return resp
	}

	app.logger.Info("DeliverTx: Received valid transaction", "tx", tx)

	ctx := stack.NewContext(
		app.GetChainID(),
		app.WorkingHeight(),
		app.Logger().With("call", "delivertx"),
	)

	//// fixme check if it's sendTx
	//switch tx.Unwrap().(type) {
	//case coin.SendTx:
	//	//return h.sendTx(ctx, store, t, cb)
	//	fmt.Println("transfer tx")
	//}

	res, err := app.handler.DeliverTx(ctx, app.Append(), tx)

	if err != nil {
		return errors.DeliverResult(err)
	}
	app.AddValChange(res.Diff)
	return res.ToABCI()
}

// CheckTx - ABCI - dispatches to the handler
func (app *BaseApp) CheckTx(txBytes []byte) abci.ResponseCheckTx {
	app.logger.Debug("CheckTx ", time.Now())

	// txBytes, _ = hex.DecodeString("F86780850430E2340083015F9094BAB665EDE4E15F2DA118E3D861B42815BFCE10790180820101A0D9FA7B377501FADADC382A4D53F519C66207E6310070F9295A9EBCE3A1BD20B3A034FE549B7F75F90D12D2BDA05CD9986ABBF7310DCC34C76ACC77D8210DEA7E06")

	tx, err := sdk.LoadTx(txBytes)
	if err != nil {
		// try to decode with ethereum
		tx, err := decodeTx(txBytes)
		if err != nil {
			app.logger.Debug("CheckTx: Received invalid transaction", "tx", tx, "err", err)

			return errors.CheckResult(err)
		}

		//resp, err := app.client.CheckTxSync(txBytes)
		resp := app.EthApp.CheckTx(tx)
		app.logger.Debug("ethermint CheckTx response: %v\n", resp)

		if resp.IsErr() {
			return errors.CheckResult(goerr.New(resp.Error()))
		}

		app.checkedTx[tx.Hash()] = tx

		return sdk.NewCheck(21000, "").ToABCI()
	}

	app.logger.Info("CheckTx: Received valid transaction", "tx", tx)

	ctx := stack.NewContext(
		app.GetChainID(),
		app.WorkingHeight(),
		app.Logger().With("call", "checktx"),
	)

	//ctx2, err := verifySignature(ctx, tx)
	//
	//// fixme check if it's sendTx
	//switch tx.Unwrap().(type) {
	//case coin.SendTx:
	//	//return h.sendTx(ctx, store, t, cb)
	//	fmt.Println("checkTx: transfer")
	//	return sdk.NewCheck(21000, "").ToABCI()
	//}

	res, err := app.handler.CheckTx(ctx, app.Check(), tx)

	if err != nil {
		return errors.CheckResult(err)
	}
	return res.ToABCI()
}

// BeginBlock - ABCI
func (app *BaseApp) BeginBlock(beginBlock abci.RequestBeginBlock) (res abci.ResponseBeginBlock) {
	app.logger.Debug("BeginBlock ", time.Now())

	//resp, _ := app.client.BeginBlockSync(beginBlock)
	resp := app.EthApp.BeginBlock(beginBlock)
	app.logger.Debug("ethermint BeginBlock response: %v\n", resp)

	evidences := beginBlock.ByzantineValidators
	for _, evidence := range evidences {
		utils.ValidatorPubKeys = append(utils.ValidatorPubKeys, evidence.GetPubKey())
	}

	return abci.ResponseBeginBlock{}
}

// EndBlock - ABCI - triggers Tick actions
func (app *BaseApp) EndBlock(endBlock abci.RequestEndBlock) (res abci.ResponseEndBlock) {
	app.logger.Debug("EndBlock ", time.Now())

	//resp, _ := app.client.EndBlockSync(endBlock)
	resp := app.EthApp.EndBlock(endBlock)
	app.logger.Debug("ethermint EndBlock response: %v\n", resp)

	// execute tick if present
	if app.clock != nil {
		ctx := stack.NewContext(
			app.GetChainID(),
			app.WorkingHeight(),
			app.Logger().With("call", "tick"),
		)

		diff, err := app.clock.Tick(ctx, app.Append())
		if err != nil {
			panic(err)
		}
		app.AddValChange(diff)
	}

	// block award
	ratioMap := stake.CalValidatorsStakeRatio(app.Append(), utils.ValidatorPubKeys)
	for k, v := range ratioMap {
		awardAmount := big.NewInt(0)
		intv := int64(1000 * v)
		awardAmount.Mul(blockAward, big.NewInt(intv))
		awardAmount.Div(awardAmount, big.NewInt(1000))
		utils.StateChangeQueue = append(utils.StateChangeQueue, utils.StateChangeObject{
			From: stake.DefaultHoldAccount.Address, To: []byte(k), Amount: awardAmount})
	}

	// todo send StateChangeQueue to VM

	return app.StoreApp.EndBlock(endBlock)
}

func (app *BaseApp) Commit() (res abci.ResponseCommit) {
	app.logger.Debug("Commit ", time.Now())

<<<<<<< HEAD
	//resp, err := app.client.CommitSync()
	//if err != nil {
	//	panic(err)
	//}
	app.checkedTx = make(map[common.Hash]*types.Transaction)

=======
	app.checkedTx = make(map[common.Hash]*types.Transaction)
>>>>>>> 2ae27093
	resp := app.EthApp.Commit()
	//var hash = resp.Data
	//app.logger.Debug("ethermint Commit response, %v, hash: %v\n", resp, hash.String())

<<<<<<< HEAD
	app.StoreApp.Commit()

=======
	resp = app.StoreApp.Commit()
>>>>>>> 2ae27093
	return resp
}

func (app *BaseApp) InitState(module, key, value string) error {
	state := app.Append()
	logger := app.Logger().With("module", module, "key", key)

	if module == sdk.ModuleNameBase {
		if key == sdk.ChainKey {
			app.info.SetChainID(state, value)
			return nil
		}
		logger.Error("Invalid genesis option")
		return fmt.Errorf("Unknown base option: %s", key)
	}

	log, err := app.handler.InitState(logger, state, module, key, value)
	if err != nil {
		logger.Error("Invalid genesis option", "err", err)
	} else {
		logger.Info(log)
	}
	return err
}

//func (app *BaseApp) Query(reqQuery abci.RequestQuery) (resQuery abci.ResponseQuery) {
//	fmt.Println("Query")
//
//	var d = data.Bytes(reqQuery.Data)
//	fmt.Println(d)
//	fmt.Println(d.MarshalJSON())
//	reqQuery.Data, _ = d.MarshalJSON()
//
//	resp, err := client.QuerySync(reqQuery)
//
//	if err != nil {
//		panic(err)
//	}
//
//	return *resp
//}

// rlp decode an ethereum transaction
func decodeTx(txBytes []byte) (*types.Transaction, error) {
	tx := new(types.Transaction)
	rlpStream := rlp.NewStream(bytes.NewBuffer(txBytes), 0)
	if err := tx.DecodeRLP(rlpStream); err != nil {
		return nil, err
	}
	return tx, nil
}<|MERGE_RESOLUTION|>--- conflicted
+++ resolved
@@ -12,7 +12,6 @@
 	"github.com/cosmos/cosmos-sdk/errors"
 	"github.com/cosmos/cosmos-sdk/stack"
 	"github.com/ethereum/go-ethereum/core/types"
-	"github.com/ethereum/go-ethereum/common"
 	"github.com/ethereum/go-ethereum/rlp"
 	_ "github.com/tendermint/abci/client"
 	abci "github.com/tendermint/abci/types"
@@ -228,26 +227,12 @@
 func (app *BaseApp) Commit() (res abci.ResponseCommit) {
 	app.logger.Debug("Commit ", time.Now())
 
-<<<<<<< HEAD
-	//resp, err := app.client.CommitSync()
-	//if err != nil {
-	//	panic(err)
-	//}
 	app.checkedTx = make(map[common.Hash]*types.Transaction)
-
-=======
-	app.checkedTx = make(map[common.Hash]*types.Transaction)
->>>>>>> 2ae27093
 	resp := app.EthApp.Commit()
 	//var hash = resp.Data
 	//app.logger.Debug("ethermint Commit response, %v, hash: %v\n", resp, hash.String())
 
-<<<<<<< HEAD
-	app.StoreApp.Commit()
-
-=======
 	resp = app.StoreApp.Commit()
->>>>>>> 2ae27093
 	return resp
 }
 
