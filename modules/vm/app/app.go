--- conflicted
+++ resolved
@@ -297,11 +297,7 @@
 	}
 
 	// Check if nonce is not strictly increasing
-<<<<<<< HEAD
-	/*
-=======
 	// if not then recheck with feeding failed count
->>>>>>> f4531f82
 	nonce := currentState.GetNonce(from)
 	if nonce != tx.Nonce() {
 		if c, ok := utils.CheckFailedCount[from]; ok {
@@ -320,7 +316,6 @@
 					nonce, tx.Nonce())}
 		}
 	}
-	*/
 
 	// Transactor should have enough funds to cover the costs
 	currentBalance := currentState.GetBalance(from)
