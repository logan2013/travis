--- conflicted
+++ resolved
@@ -563,15 +563,9 @@
 	defer stmt.Close()
 
 	_, err = stmt.Exec(
-<<<<<<< HEAD
 		utils.PubKeyString(punishHistory.PubKey),
-		punishHistory.DeductionRatio,
-		punishHistory.Deduction.String(),
-=======
-		punishHistory.PubKey.KeyString(),
 		punishHistory.SlashingRatio,
 		punishHistory.SlashAmount.String(),
->>>>>>> 15618257
 		punishHistory.Reason,
 		punishHistory.CreatedAt,
 	)
