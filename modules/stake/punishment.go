--- conflicted
+++ resolved
@@ -17,17 +17,6 @@
 	max_slashes_limit        = 12
 )
 
-<<<<<<< HEAD
-func PunishByzantineValidator(pubKey types.PubKey) (err error) {
-	return punish(pubKey, byzantine_deduction_ratio, "Byzantine validator")
-}
-
-func PunishAbsentValidator(pubKey types.PubKey) (err error) {
-	return punish(pubKey, absent_deduction_ratio, "Absent for up to 3 hours")
-}
-
-func punish(pubKey types.PubKey, ratio int64, reason string) (err error) {
-=======
 type Absence struct {
 	count           int16
 	lastBlockHeight int64
@@ -43,14 +32,14 @@
 }
 
 type AbsentValidators struct {
-	Validators map[crypto.PubKey]*Absence
+	Validators map[types.PubKey]*Absence
 }
 
 func NewAbsentValidators() *AbsentValidators {
-	return &AbsentValidators{Validators: make(map[crypto.PubKey]*Absence)}
+	return &AbsentValidators{Validators: make(map[types.PubKey]*Absence)}
 }
 
-func (av AbsentValidators) Add(pk crypto.PubKey, height int64) {
+func (av AbsentValidators) Add(pk types.PubKey, height int64) {
 	absence := av.Validators[pk]
 	if absence == nil {
 		absence = &Absence{count: 1, lastBlockHeight: height}
@@ -60,7 +49,7 @@
 	av.Validators[pk] = absence
 }
 
-func (av AbsentValidators) Remove(pk crypto.PubKey) {
+func (av AbsentValidators) Remove(pk types.PubKey) {
 	delete(av.Validators, pk)
 }
 
@@ -72,11 +61,11 @@
 	}
 }
 
-func PunishByzantineValidator(pubKey crypto.PubKey) (err error) {
+func PunishByzantineValidator(pubKey types.PubKey) (err error) {
 	return punish(pubKey, byzantine_slashing_ratio, "Byzantine validator")
 }
 
-func PunishAbsentValidator(pubKey crypto.PubKey, absence *Absence) (err error) {
+func PunishAbsentValidator(pubKey types.PubKey, absence *Absence) (err error) {
 	err = punish(pubKey, absent_slashing_ratio, "Absent")
 	if absence.ReachMaxSlashesLimit() {
 		err = RemoveAbsentValidator(pubKey)
@@ -84,8 +73,7 @@
 	return
 }
 
-func punish(pubKey crypto.PubKey, ratio float64, reason string) (err error) {
->>>>>>> c74224c7
+func punish(pubKey types.PubKey, ratio float64, reason string) (err error) {
 	totalDeduction := new(big.Int)
 	v := GetCandidateByPubKey(types.PubKeyString(pubKey))
 	if v == nil {
@@ -95,21 +83,13 @@
 	// Get all of the delegators(includes the validator itself)
 	delegations := GetDelegationsByPubKey(v.PubKey)
 	for _, delegation := range delegations {
-<<<<<<< HEAD
-		deduction := new(big.Int)
-		deduction.Mul(delegation.ParseDelegateAmount(), big.NewInt(ratio))
-		deduction.Div(deduction, big.NewInt(100))
-		punishDelegator(delegation, common.HexToAddress(v.OwnerAddress), deduction)
-		totalDeduction.Add(totalDeduction, deduction)
-=======
 		tmp := new(big.Float)
 		x := new(big.Float).SetInt(delegation.ParseDelegateAmount())
 		tmp.Mul(x, big.NewFloat(ratio))
 		slash := new(big.Int)
 		tmp.Int(slash)
-		punishDelegator(delegation, v.OwnerAddress, slash)
+		punishDelegator(delegation, common.HexToAddress(v.OwnerAddress), slash)
 		totalDeduction.Add(totalDeduction, slash)
->>>>>>> c74224c7
 	}
 
 	// Save punishment history
@@ -137,8 +117,8 @@
 	updateCandidate(val)
 }
 
-func RemoveAbsentValidator(pubKey crypto.PubKey) (err error) {
-	v := GetCandidateByPubKey(pubKey.KeyString())
+func RemoveAbsentValidator(pubKey types.PubKey) (err error) {
+	v := GetCandidateByPubKey(types.PubKeyString(pubKey))
 	if v == nil {
 		return ErrNoCandidateForAddress()
 	}
