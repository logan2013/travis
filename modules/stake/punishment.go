package stake

import (
	"fmt"
	"math/big"

	"github.com/ethereum/go-ethereum/common"

	"github.com/CyberMiles/travis/commons"
	"github.com/CyberMiles/travis/types"
	"github.com/CyberMiles/travis/utils"
)

const (
	slashing_ratio    = 0.001 // deduction ratio for the absent validators
	max_slashes_limit = 12
)

type Absence struct {
	count           int16
	lastBlockHeight int64
}

func (a *Absence) Accumulate() {
	a.count++
	a.lastBlockHeight++
}

func (a Absence) GetCount() int16 {
	return a.count
}

type AbsentValidators struct {
	Validators map[types.PubKey]*Absence
}

func NewAbsentValidators() *AbsentValidators {
	return &AbsentValidators{Validators: make(map[types.PubKey]*Absence)}
}

func (av AbsentValidators) Add(pk types.PubKey, height int64) {
	absence := av.Validators[pk]
	if absence == nil {
		absence = &Absence{count: 1, lastBlockHeight: height}
	} else {
		absence.Accumulate()
	}
	av.Validators[pk] = absence
}

func (av AbsentValidators) Remove(pk types.PubKey) {
	delete(av.Validators, pk)
}

func (av AbsentValidators) Clear(currentBlockHeight int64) {
	for k, v := range av.Validators {
		if v.lastBlockHeight != currentBlockHeight {
			delete(av.Validators, k)
		}
	}
}

<<<<<<< HEAD
func PunishByzantineValidator(pubKey crypto.PubKey) (err error) {
	return punish(pubKey, "Byzantine validator")
}

func PunishAbsentValidator(pubKey crypto.PubKey, absence *Absence) (err error) {
	if absence.GetCount() <= max_slashes_limit {
		err = punish(pubKey, "Absent")
	}

	if absence.GetCount() == max_slashes_limit {
=======
func PunishByzantineValidator(pubKey types.PubKey) (err error) {
	return punish(pubKey, byzantine_slashing_ratio, "Byzantine validator")
}

func PunishAbsentValidator(pubKey types.PubKey, absence *Absence) (err error) {
	err = punish(pubKey, absent_slashing_ratio, "Absent")
	if absence.ReachMaxSlashesLimit() {
>>>>>>> d935bfc5
		err = RemoveAbsentValidator(pubKey)
	}
	return
}

<<<<<<< HEAD
func punish(pubKey crypto.PubKey, reason string) (err error) {
=======
func punish(pubKey types.PubKey, ratio float64, reason string) (err error) {
>>>>>>> d935bfc5
	totalDeduction := new(big.Int)
	v := GetCandidateByPubKey(types.PubKeyString(pubKey))
	if v == nil {
		return ErrNoCandidateForAddress()
	}

	// Get all of the delegators(includes the validator itself)
	delegations := GetDelegationsByPubKey(v.PubKey)
	for _, delegation := range delegations {
		tmp := new(big.Float)
		x := new(big.Float).SetInt(delegation.ParseDelegateAmount())
		tmp.Mul(x, big.NewFloat(slashing_ratio))
		slash := new(big.Int)
		tmp.Int(slash)
		punishDelegator(delegation, common.HexToAddress(v.OwnerAddress), slash)
		totalDeduction.Add(totalDeduction, slash)
	}

	// Save punishment history
	punishHistory := &PunishHistory{PubKey: pubKey, SlashingRatio: slashing_ratio, SlashAmount: totalDeduction, Reason: reason, CreatedAt: utils.GetNow()}
	savePunishHistory(punishHistory)

	return
}

func punishDelegator(d *Delegation, validatorAddress common.Address, amount *big.Int) {
	fmt.Printf("punish delegator, address: %s, amount: %d\n", d.DelegatorAddress.String(), amount)

	commons.Transfer(d.DelegatorAddress, utils.MintAccount, amount)
	now := utils.GetNow()

	d.AddSlashAmount(amount)
	d.UpdatedAt = now
	UpdateDelegation(d)

	// accumulate shares of the validator
	val := GetCandidateByAddress(validatorAddress)
	neg := new(big.Int).Neg(amount)
	val.AddShares(neg)
	val.UpdatedAt = now
	updateCandidate(val)
}

func RemoveAbsentValidator(pubKey types.PubKey) (err error) {
	v := GetCandidateByPubKey(types.PubKeyString(pubKey))
	if v == nil {
		return ErrNoCandidateForAddress()
	}

	v.Active = "N"
	v.UpdatedAt = utils.GetNow()
	updateCandidate(v)

	// Save punishment history
	punishHistory := &PunishHistory{PubKey: pubKey, SlashingRatio: 0, SlashAmount: big.NewInt(0), Reason: "Absent for up to 12 consecutive blocks", CreatedAt: utils.GetNow()}
	savePunishHistory(punishHistory)
	return
}<|MERGE_RESOLUTION|>--- conflicted
+++ resolved
@@ -60,36 +60,22 @@
 	}
 }
 
-<<<<<<< HEAD
-func PunishByzantineValidator(pubKey crypto.PubKey) (err error) {
+func PunishByzantineValidator(pubKey types.PubKey) (err error) {
 	return punish(pubKey, "Byzantine validator")
 }
 
-func PunishAbsentValidator(pubKey crypto.PubKey, absence *Absence) (err error) {
+func PunishAbsentValidator(pubKey types.PubKey, absence *Absence) (err error) {
 	if absence.GetCount() <= max_slashes_limit {
 		err = punish(pubKey, "Absent")
 	}
 
 	if absence.GetCount() == max_slashes_limit {
-=======
-func PunishByzantineValidator(pubKey types.PubKey) (err error) {
-	return punish(pubKey, byzantine_slashing_ratio, "Byzantine validator")
-}
-
-func PunishAbsentValidator(pubKey types.PubKey, absence *Absence) (err error) {
-	err = punish(pubKey, absent_slashing_ratio, "Absent")
-	if absence.ReachMaxSlashesLimit() {
->>>>>>> d935bfc5
 		err = RemoveAbsentValidator(pubKey)
 	}
 	return
 }
 
-<<<<<<< HEAD
-func punish(pubKey crypto.PubKey, reason string) (err error) {
-=======
-func punish(pubKey types.PubKey, ratio float64, reason string) (err error) {
->>>>>>> d935bfc5
+func punish(pubKey types.PubKey, reason string) (err error) {
 	totalDeduction := new(big.Int)
 	v := GetCandidateByPubKey(types.PubKeyString(pubKey))
 	if v == nil {
