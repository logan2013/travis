package stake

import (
	"github.com/CyberMiles/travis/sdk"
	"github.com/ethereum/go-ethereum/common"
<<<<<<< HEAD
	"github.com/CyberMiles/travis/types"
=======
	"github.com/tendermint/go-crypto"
	"math/big"
>>>>>>> ae04848c
)

// Tx
//--------------------------------------------------------------------------------

// register the tx type with its validation logic
// make sure to use the name of the handler as the prefix in the tx type,
// so it gets routed properly
const (
	ByteTxDeclareCandidacy  = 0x55
	ByteTxUpdateCandidacy   = 0x56
	ByteTxWithdrawCandidacy = 0x57
	ByteTxVerifyCandidacy   = 0x58
	ByteTxActivateCandidacy = 0x59
	ByteTxDelegate          = 0x60
	ByteTxWithdraw          = 0x61
	TypeTxDeclareCandidacy  = stakingModuleName + "/declareCandidacy"
	TypeTxUpdateCandidacy   = stakingModuleName + "/updateCandidacy"
	TypeTxVerifyCandidacy   = stakingModuleName + "/verifyCandidacy"
	TypeTxWithdrawCandidacy = stakingModuleName + "/withdrawCandidacy"
	TypeTxActivateCandidacy = stakingModuleName + "/activateCandidacy"
	TypeTxDelegate          = stakingModuleName + "/delegate"
	TypeTxWithdraw          = stakingModuleName + "/withdraw"
)

func init() {
	sdk.TxMapper.RegisterImplementation(TxDeclareCandidacy{}, TypeTxDeclareCandidacy, ByteTxDeclareCandidacy)
	sdk.TxMapper.RegisterImplementation(TxUpdateCandidacy{}, TypeTxUpdateCandidacy, ByteTxUpdateCandidacy)
	sdk.TxMapper.RegisterImplementation(TxWithdrawCandidacy{}, TypeTxWithdrawCandidacy, ByteTxWithdrawCandidacy)
	sdk.TxMapper.RegisterImplementation(TxVerifyCandidacy{}, TypeTxVerifyCandidacy, ByteTxVerifyCandidacy)
	sdk.TxMapper.RegisterImplementation(TxActivateCandidacy{}, TypeTxActivateCandidacy, ByteTxActivateCandidacy)
	sdk.TxMapper.RegisterImplementation(TxDelegate{}, TypeTxDelegate, ByteTxDelegate)
	sdk.TxMapper.RegisterImplementation(TxWithdraw{}, TypeTxWithdraw, ByteTxWithdraw)
}

//Verify interface at compile time
var _, _, _, _, _, _ sdk.TxInner = &TxDeclareCandidacy{}, &TxUpdateCandidacy{}, &TxWithdrawCandidacy{}, TxVerifyCandidacy{}, &TxDelegate{}, &TxWithdraw{}

type TxDeclareCandidacy struct {
	PubKey    string `json:"pub_key"`
	MaxAmount string        `json:"max_amount"`
	Cut       string        `json:"cut"`
	Description
}

func (tx TxDeclareCandidacy) ValidateBasic() error {
	return nil
}

<<<<<<< HEAD
func NewTxDeclareCandidacy(pubKey types.PubKey, maxAmount string, cut int64, descrpition Description) sdk.Tx {
=======
func (tx TxDeclareCandidacy) ReserveRequirement(ratio string) (result *big.Int) {
	result = new(big.Int)
	maxAmount, _ := new(big.Float).SetString(tx.MaxAmount)
	z := new(big.Float)
	r, _ := new(big.Float).SetString(ratio)
	z.Mul(maxAmount, r)
	z.Int(result)
	return
}

func NewTxDeclareCandidacy(pubKey crypto.PubKey, maxAmount, cut string, descrpition Description) sdk.Tx {
>>>>>>> ae04848c
	return TxDeclareCandidacy{
		PubKey:      types.PubKeyString(pubKey),
		MaxAmount:   maxAmount,
		Cut:         cut,
		Description: descrpition,
	}.Wrap()
}

func (tx TxDeclareCandidacy) Wrap() sdk.Tx { return sdk.Tx{tx} }

type TxUpdateCandidacy struct {
	MaxAmount string `json:"max_amount"`
	Description
}

func (tx TxUpdateCandidacy) ValidateBasic() error {
	return nil
}

func NewTxUpdateCandidacy(maxAmount string, description Description) sdk.Tx {
	return TxUpdateCandidacy{
		MaxAmount:   maxAmount,
		Description: description,
	}.Wrap()
}

func (tx TxUpdateCandidacy) Wrap() sdk.Tx { return sdk.Tx{tx} }

type TxVerifyCandidacy struct {
	CandidateAddress common.Address `json:"candidate_address"`
	Verified         bool           `json:"verified"`
}

// ValidateBasic - Check for non-empty candidate, and valid coins
func (tx TxVerifyCandidacy) ValidateBasic() error {
	return nil
}

func NewTxVerifyCandidacy(candidateAddress common.Address, verified bool) sdk.Tx {
	return TxVerifyCandidacy{
		CandidateAddress: candidateAddress,
		Verified:         verified,
	}.Wrap()
}

// Wrap - Wrap a Tx as a Basecoin Tx
func (tx TxVerifyCandidacy) Wrap() sdk.Tx { return sdk.Tx{tx} }

type TxWithdrawCandidacy struct{}

// ValidateBasic - Check for non-empty candidate, and valid coins
func (tx TxWithdrawCandidacy) ValidateBasic() error {
	return nil
}

func NewTxWithdrawCandidacy() sdk.Tx {
	return TxWithdrawCandidacy{}.Wrap()
}

// Wrap - Wrap a Tx as a Basecoin Tx
func (tx TxWithdrawCandidacy) Wrap() sdk.Tx { return sdk.Tx{tx} }

type TxActivateCandidacy struct{}

// ValidateBasic - Check for non-empty candidate, and valid coins
func (tx TxActivateCandidacy) ValidateBasic() error {
	return nil
}

func NewTxActivateCandidacy() sdk.Tx {
	return TxActivateCandidacy{}.Wrap()
}

// Wrap - Wrap a Tx as a Basecoin Tx
func (tx TxActivateCandidacy) Wrap() sdk.Tx { return sdk.Tx{tx} }

// TxDelegate - struct for bonding or unbonding transactions
type TxDelegate struct {
	ValidatorAddress common.Address `json:"validator_address"`
	Amount           string         `json:"amount"`
}

func (tx TxDelegate) ValidateBasic() error {
	return nil
}

func NewTxDelegate(validatorAddress common.Address, amount string) sdk.Tx {
	return TxDelegate{
		ValidatorAddress: validatorAddress,
		Amount:           amount,
	}.Wrap()
}

// Wrap - Wrap a Tx as a Travis Tx
func (tx TxDelegate) Wrap() sdk.Tx { return sdk.Tx{tx} }

type TxWithdraw struct {
	ValidatorAddress common.Address `json:"validator_address"`
	Amount           string         `json:"amount"`
}

func (tx TxWithdraw) ValidateBasic() error {
	return nil
}

func NewTxWithdraw(validatorAddress common.Address, amount string) sdk.Tx {
	return TxWithdraw{
		ValidatorAddress: validatorAddress,
		Amount:           amount,
	}.Wrap()
}

// Wrap - Wrap a Tx as a Travis Tx
func (tx TxWithdraw) Wrap() sdk.Tx { return sdk.Tx{tx} }<|MERGE_RESOLUTION|>--- conflicted
+++ resolved
@@ -3,12 +3,8 @@
 import (
 	"github.com/CyberMiles/travis/sdk"
 	"github.com/ethereum/go-ethereum/common"
-<<<<<<< HEAD
 	"github.com/CyberMiles/travis/types"
-=======
-	"github.com/tendermint/go-crypto"
 	"math/big"
->>>>>>> ae04848c
 )
 
 // Tx
@@ -58,9 +54,6 @@
 	return nil
 }
 
-<<<<<<< HEAD
-func NewTxDeclareCandidacy(pubKey types.PubKey, maxAmount string, cut int64, descrpition Description) sdk.Tx {
-=======
 func (tx TxDeclareCandidacy) ReserveRequirement(ratio string) (result *big.Int) {
 	result = new(big.Int)
 	maxAmount, _ := new(big.Float).SetString(tx.MaxAmount)
@@ -71,8 +64,7 @@
 	return
 }
 
-func NewTxDeclareCandidacy(pubKey crypto.PubKey, maxAmount, cut string, descrpition Description) sdk.Tx {
->>>>>>> ae04848c
+func NewTxDeclareCandidacy(pubKey types.PubKey, maxAmount, cut string, descrpition Description) sdk.Tx {
 	return TxDeclareCandidacy{
 		PubKey:      types.PubKeyString(pubKey),
 		MaxAmount:   maxAmount,
