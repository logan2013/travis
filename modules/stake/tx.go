--- conflicted
+++ resolved
@@ -64,11 +64,7 @@
 	return
 }
 
-<<<<<<< HEAD
-func NewTxDeclareCandidacy(pubKey types.PubKey, maxAmount, cut string, descrpition Description) sdk.Tx {
-=======
-func NewTxDeclareCandidacy(pubKey crypto.PubKey, maxAmount, compRate string, descrpition Description) sdk.Tx {
->>>>>>> c724e204
+func NewTxDeclareCandidacy(pubKey types.PubKey, maxAmount, compRate string, descrpition Description) sdk.Tx {
 	return TxDeclareCandidacy{
 		PubKey:      types.PubKeyString(pubKey),
 		MaxAmount:   maxAmount,
