--- conflicted
+++ resolved
@@ -83,11 +83,7 @@
 		params: params,
 	}
 
-<<<<<<< HEAD
-	tx := TxDeclareCandidacy{types.PubKeyString(val.PubKey), utils.ToWei(val.MaxAmount).String(), val.Cut, Description{}}
-=======
-	tx := TxDeclareCandidacy{val.PubKey, utils.ToWei(val.MaxAmount).String(), val.CompRate, Description{}}
->>>>>>> c724e204
+	tx := TxDeclareCandidacy{types.PubKeyString(val.PubKey), utils.ToWei(val.MaxAmount).String(), val.CompRate, Description{}}
 	return deliverer.declareGenesisCandidacy(tx, val.Power)
 }
 
@@ -359,16 +355,11 @@
 // now we just perform action and save
 func (d deliver) declareCandidacy(tx TxDeclareCandidacy) error {
 	// create and save the empty candidate
-<<<<<<< HEAD
-
 	pubKey, err := types.GetPubKey(tx.PubKey)
 	if err != nil {
 		return err
 	}
-	candidate := NewCandidate(pubKey, d.sender, "0", 0, tx.MaxAmount, tx.Cut, tx.Description, "N", "Y")
-=======
-	candidate := NewCandidate(tx.PubKey, d.sender, "0", 0, tx.MaxAmount, tx.CompRate, tx.Description, "N", "Y")
->>>>>>> c724e204
+	candidate := NewCandidate(pubKey, d.sender, "0", 0, tx.MaxAmount, tx.CompRate, tx.Description, "N", "Y")
 	SaveCandidate(candidate)
 
 	// delegate a part of the max staked CMT amount
@@ -379,15 +370,11 @@
 
 func (d deliver) declareGenesisCandidacy(tx TxDeclareCandidacy, votingPower int64) error {
 	// create and save the empty candidate
-<<<<<<< HEAD
 	pubKey, err := types.GetPubKey(tx.PubKey)
 	if err != nil {
 		return err
 	}
-	candidate := NewCandidate(pubKey, d.sender, "0", votingPower, tx.MaxAmount, tx.Cut, tx.Description, "N", "Y")
-=======
-	candidate := NewCandidate(tx.PubKey, d.sender, "0", votingPower, tx.MaxAmount, tx.CompRate, tx.Description, "N", "Y")
->>>>>>> c724e204
+	candidate := NewCandidate(pubKey, d.sender, "0", votingPower, tx.MaxAmount, tx.CompRate, tx.Description, "N", "Y")
 	SaveCandidate(candidate)
 
 	// delegate a part of the max staked CMT amount
