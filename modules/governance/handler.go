--- conflicted
+++ resolved
@@ -2,6 +2,7 @@
 
 import (
 	"bytes"
+	"strings"
 	"encoding/hex"
 	"math/big"
 
@@ -12,13 +13,6 @@
 	"github.com/cosmos/cosmos-sdk"
 	"github.com/cosmos/cosmos-sdk/state"
 	"github.com/ethereum/go-ethereum/common"
-<<<<<<< HEAD
-	"github.com/CyberMiles/travis/commons"
-	"github.com/CyberMiles/travis/utils"
-	"math/big"
-=======
->>>>>>> 143e0e1a
-	"strings"
 )
 
 // default proposal expiration = block count of 7 days
@@ -61,7 +55,7 @@
 		}
 
 		ethereum := ctx.Ethereum()
-		balance, err := commons.GetBalance(ethereum, *txInner.From, nil)
+		balance, err := commons.GetBalance(ethereum, *txInner.From)
 		if err != nil {
 			return sdk.NewCheck(0, ""), ErrInvalidParamerter()
 		}
@@ -165,7 +159,6 @@
 		}
 	}
 
-<<<<<<< HEAD
 	return
 }
 
@@ -180,11 +173,6 @@
 	if len(votes) * 3 < len(validators) * 2 {
 		return "not enough vote"
 	}
-=======
-		if len(votes)*3 < len(validators)*2 {
-			return
-		}
->>>>>>> 143e0e1a
 
 	var approvedCount, rejectedCount int
 	for _, vo := range votes {
@@ -202,7 +190,6 @@
 		}
 	}
 
-<<<<<<< HEAD
 	if approvedCount * 3 >= len(validators) * 2 {
 		// To avoid repeated commit, let's recheck with count of voters - 1
 		if (approvedCount - 1) * 3 < len(validators) * 2 {
@@ -212,30 +199,15 @@
 		// To avoid repeated commit, let's recheck with count of voters - 1
 		if (rejectedCount - 1) * 3 < len(validators) * 2 {
 			return "rejected"
-=======
-		if c*3 >= len(validators)*2 {
-			// To avoid repeated commit, let's recheck with count of voters - 1
-			if (c-1)*3 < len(validators)*2 {
-				proposal := GetProposalById(txInner.ProposalId)
-				amount := new(big.Int)
-				amount.SetString(proposal.Amount, 10)
-				commons.TransferWithReactor(proposal.From, proposal.To, amount, ProposalReactor{txInner.ProposalId, uint64(ctx.BlockHeight())})
-			}
->>>>>>> 143e0e1a
 		}
 	}
 	return "not determined"
 }
 
 type ProposalReactor struct {
-<<<<<<< HEAD
 	ProposalId string
 	BlockHeight uint64
 	Result string
-=======
-	proposalId  string
-	blockHeight uint64
->>>>>>> 143e0e1a
 }
 
 func (pr ProposalReactor) React(result, msg string) {
