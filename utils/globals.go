package utils

import (
	"github.com/ethereum/go-ethereum/common"
	"math/big"
	"math"
)

type StateChangeObject struct {
	From   common.Address
	To     common.Address
	Amount *big.Int

	Reactor StateChangeReactor
}

type StateChangeReactor interface {
	React(result, msg string)
}

<<<<<<< HEAD
type pendingProposal struct {
	proposals map[string]uint64
	minExpireBlockHeight uint64
	minHeightMappedPid []string
}

func (p *pendingProposal) BatchAdd(proposals map[string]uint64) {
	p.proposals = proposals
	p.update()
}

func (p *pendingProposal) Add(pid string, expireBlockHeight uint64) {
	p.proposals[pid] = expireBlockHeight
	if p.minExpireBlockHeight > expireBlockHeight {
		p.minHeightMappedPid = []string{pid}
		p.minExpireBlockHeight = expireBlockHeight
	} else if p.minExpireBlockHeight == expireBlockHeight {
		p.minHeightMappedPid = append(p.minHeightMappedPid, pid)
	}
}

func (p *pendingProposal) Del(pid string) {
	expireBlockHeight := p.proposals[pid]
	delete(p.proposals, pid)
	if p.minExpireBlockHeight == expireBlockHeight {
		if len(p.minHeightMappedPid) == 1 {
			p.update()
		} else {
			for idx, id := range p.minHeightMappedPid {
				if id == pid {
					p.minHeightMappedPid = append(p.minHeightMappedPid[:idx], p.minHeightMappedPid[idx+1:]...)
					break
				}
			}
		}
	}
}

func (p *pendingProposal) update() {
	min := uint64(math.MaxUint64)

	for pid, bh := range p.proposals {
		if min > bh {
			min = bh
			p.minHeightMappedPid = []string{pid}
		} else if min == bh {
			p.minHeightMappedPid = append(p.minHeightMappedPid, pid)
		}
	}
	p.minExpireBlockHeight = min
}

func (p *pendingProposal) ReachMin(blockHeight uint64) (pids []string) {
	if p.minExpireBlockHeight == blockHeight {
		pids = p.minHeightMappedPid

		for _, pid := range pids {
			delete(p.proposals, pid)
		}
		p.update()
	}
	return
}

var(
	EmptyAddress = common.Address{}
	BlockGasFee *big.Int
	StateChangeQueue []StateChangeObject
	// Recording addresses associated with travis tx (stake/governance) in one block
	// Transfer transaction is not allowed if the sender of which was found in this recording
	// TODO to be removed
	TravisTxAddrs []*common.Address
	NonceCheckedTx map[common.Hash]bool = make(map[common.Hash]bool)
	PendingProposal = &pendingProposal {
		make(map[string]uint64),
		math.MaxUint64,
		nil,
	}
=======
var (
	BlockGasFee      *big.Int
	StateChangeQueue []StateChangeObject
	NonceCheckedTx   map[common.Hash]bool = make(map[common.Hash]bool)
	MintAccount                           = common.HexToAddress("0000000000000000000000000000000000000000")
	HoldAccount                           = common.HexToAddress("FFFFFFFFFFFFFFFFFFFFFFFFFFFFFFFFFFFFFFFF")
>>>>>>> 143e0e1a
)<|MERGE_RESOLUTION|>--- conflicted
+++ resolved
@@ -18,7 +18,6 @@
 	React(result, msg string)
 }
 
-<<<<<<< HEAD
 type pendingProposal struct {
 	proposals map[string]uint64
 	minExpireBlockHeight uint64
@@ -97,12 +96,6 @@
 		math.MaxUint64,
 		nil,
 	}
-=======
-var (
-	BlockGasFee      *big.Int
-	StateChangeQueue []StateChangeObject
-	NonceCheckedTx   map[common.Hash]bool = make(map[common.Hash]bool)
 	MintAccount                           = common.HexToAddress("0000000000000000000000000000000000000000")
 	HoldAccount                           = common.HexToAddress("FFFFFFFFFFFFFFFFFFFFFFFFFFFFFFFFFFFFFFFF")
->>>>>>> 143e0e1a
 )