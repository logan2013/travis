--- conflicted
+++ resolved
@@ -1,43 +1,9 @@
 package utils
 
-<<<<<<< HEAD
-func RemoveFromSlice(slice []interface{}, i int) []interface{} {
-	copy(slice[i:], slice[i+1:])
-	return slice[:len(slice)-1]
-=======
 import (
-	"encoding/hex"
-	"fmt"
-	"github.com/tendermint/go-crypto"
 	"math/big"
 	"strconv"
 )
-
-func RemoveFromSlice(slice []interface{}, i int) []interface{} {
-	copy(slice[i:], slice[i+1:])
-	return slice[:len(slice)-1]
-}
-
-func GetPubKey(pubKeyStr string) (pk crypto.PubKey, err error) {
-
-	if len(pubKeyStr) == 0 {
-		err = fmt.Errorf("must use --pubkey flag")
-		return
-	}
-	if len(pubKeyStr) != 64 { //if len(pkBytes) != 32 {
-		err = fmt.Errorf("pubkey must be Ed25519 hex encoded string which is 64 characters long")
-		return
-	}
-	var pkBytes []byte
-	pkBytes, err = hex.DecodeString(pubKeyStr)
-	if err != nil {
-		return
-	}
-	var pkEd crypto.PubKeyEd25519
-	copy(pkEd[:], pkBytes[:])
-	pk = pkEd.Wrap()
-	return
-}
 
 func ParseFloat(str string) float64 {
 	value, err := strconv.ParseFloat(str, 64)
@@ -61,16 +27,4 @@
 	result = new(big.Int)
 	result.Mul(big.NewInt(value), big.NewInt(1e18))
 	return
-}
-
-func PubKeyString(pk crypto.PubKey) string {
-	switch pki := pk.PubKeyInner.(type) {
-	case crypto.PubKeyEd25519:
-		return fmt.Sprintf("%X", pki[:])
-	case crypto.PubKeySecp256k1:
-		return fmt.Sprintf("%X", pki[:])
-	default:
-		return ""
-	}
->>>>>>> ae04848c
 }