package utils

import (
	"encoding/hex"
	"fmt"
	"github.com/tendermint/go-crypto"
	"math/big"
	"strconv"
)

func RemoveFromSlice(slice []interface{}, i int) []interface{} {
	copy(slice[i:], slice[i+1:])
	return slice[:len(slice)-1]
}

func GetPubKey(pubKeyStr string) (pk crypto.PubKey, err error) {

	if len(pubKeyStr) == 0 {
		err = fmt.Errorf("must use --pubkey flag")
		return
	}
	if len(pubKeyStr) != 64 { //if len(pkBytes) != 32 {
		err = fmt.Errorf("pubkey must be Ed25519 hex encoded string which is 64 characters long")
		return
	}
	var pkBytes []byte
	pkBytes, err = hex.DecodeString(pubKeyStr)
	if err != nil {
		return
	}
	var pkEd crypto.PubKeyEd25519
	copy(pkEd[:], pkBytes[:])
	pk = pkEd.Wrap()
	return
}

<<<<<<< HEAD
func PubKeyString(pk crypto.PubKey) string {
	switch pki := pk.PubKeyInner.(type) {
	case crypto.PubKeyEd25519:
		return fmt.Sprintf("%X", pki[:])
	case crypto.PubKeySecp256k1:
		return fmt.Sprintf("%X", pki[:])
	default:
		return ""
	}
=======
func ParseFloat(str string) float64 {
	value, err := strconv.ParseFloat(str, 64)
	if err != nil {
		return 0
	}

	return value
}

func ParseInt(str string) *big.Int {
	value, ok := new(big.Int).SetString(str, 10)
	if !ok {
		return big.NewInt(0)
	}

	return value
}

func ToWei(value int64) (result *big.Int) {
	result = new(big.Int)
	result.Mul(big.NewInt(value), big.NewInt(1e18))
	return
>>>>>>> 70ee80cf
}<|MERGE_RESOLUTION|>--- conflicted
+++ resolved
@@ -34,17 +34,6 @@
 	return
 }
 
-<<<<<<< HEAD
-func PubKeyString(pk crypto.PubKey) string {
-	switch pki := pk.PubKeyInner.(type) {
-	case crypto.PubKeyEd25519:
-		return fmt.Sprintf("%X", pki[:])
-	case crypto.PubKeySecp256k1:
-		return fmt.Sprintf("%X", pki[:])
-	default:
-		return ""
-	}
-=======
 func ParseFloat(str string) float64 {
 	value, err := strconv.ParseFloat(str, 64)
 	if err != nil {
@@ -67,5 +56,15 @@
 	result = new(big.Int)
 	result.Mul(big.NewInt(value), big.NewInt(1e18))
 	return
->>>>>>> 70ee80cf
+}
+
+func PubKeyString(pk crypto.PubKey) string {
+	switch pki := pk.PubKeyInner.(type) {
+	case crypto.PubKeyEd25519:
+		return fmt.Sprintf("%X", pki[:])
+	case crypto.PubKeySecp256k1:
+		return fmt.Sprintf("%X", pki[:])
+	default:
+		return ""
+	}
 }