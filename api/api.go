--- conflicted
+++ resolved
@@ -435,14 +435,9 @@
 	Proposer *common.Address `json:"from"`
 	From     *common.Address `json:"transferFrom"`
 	To       *common.Address `json:"transferTo"`
-<<<<<<< HEAD
-	Amount   string `json:"amount"`
-	Reason   string `json:"reason"`
-	expire   uint64  `json:"expire"`
-=======
 	Amount   string          `json:"amount"`
 	Reason   string          `json:"reason"`
->>>>>>> bb72ca86
+	expire   uint64          `json:"expire"`
 }
 
 func (s *CmtRPCService) Propose(args GovernanceProposalArgs) (*ctypes.ResultBroadcastTxCommit, error) {
