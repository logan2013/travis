--- conflicted
+++ resolved
@@ -97,10 +97,6 @@
 	h := cast.ToInt64(height)
 	return s.backend.localClient.Block(&h)
 }
-<<<<<<< HEAD
-
-=======
->>>>>>> ee96e61d
 func (s *CmtRPCService) GetTransaction(hash string) (*ctypes.ResultTx, error) {
 	bkey, err := hex.DecodeString(cmn.StripHex(hash))
 	if err != nil {
@@ -108,10 +104,6 @@
 	}
 	return s.backend.localClient.Tx(bkey, false)
 }
-<<<<<<< HEAD
-
-=======
->>>>>>> ee96e61d
 func (s *CmtRPCService) GetTransactionFromBlock(height uint64, index int64) (*ctypes.ResultTx, error) {
 	h := cast.ToInt64(height)
 	block, err := s.backend.localClient.Block(&h)
@@ -127,19 +119,6 @@
 */
 
 type DeclareCandidacyArgs struct {
-<<<<<<< HEAD
-	Nonce  *hexutil.Uint64 `json:"nonce"`
-	From   common.Address  `json:"from"`
-	PubKey string          `json:"pubKey"`
-}
-
-func (s *CmtRPCService) DeclareCandidacy(args DeclareCandidacyArgs) (*ctypes.ResultBroadcastTxCommit, error) {
-	pubKey, err := stake.GetPubKey(args.PubKey)
-	if err != nil {
-		return nil, err
-	}
-	tx := stake.NewTxDeclareCandidacy(pubKey)
-=======
 	Nonce       *hexutil.Uint64   `json:"nonce"`
 	From        common.Address    `json:"from"`
 	PubKey      string            `json:"pubKey"`
@@ -154,7 +133,6 @@
 		return nil, err
 	}
 	tx := stake.NewTxDeclareCandidacy(pubKey, args.MaxAmount, args.Cut, args.Description)
->>>>>>> ee96e61d
 
 	txArgs, err := s.makeTravisTxArgs(tx, args.From, args.Nonce)
 	if err != nil {
@@ -180,19 +158,6 @@
 	return s.sendTransaction(txArgs)
 }
 
-<<<<<<< HEAD
-type EditCandidacyArgs struct {
-	Nonce      *hexutil.Uint64 `json:"nonce"`
-	From       common.Address  `json:"from"`
-	NewAddress common.Address  `json:"newAddress"`
-}
-
-func (s *CmtRPCService) EditCandidacy(args EditCandidacyArgs) (*ctypes.ResultBroadcastTxCommit, error) {
-	if len(args.NewAddress) == 0 {
-		return nil, fmt.Errorf("must provide new address")
-	}
-	tx := stake.NewTxEditCandidacy(args.NewAddress)
-=======
 type UpdateCandidacyArgs struct {
 	Nonce       *hexutil.Uint64   `json:"nonce"`
 	From        common.Address    `json:"from"`
@@ -206,7 +171,6 @@
 		return nil, fmt.Errorf("must provide new address")
 	}
 	tx := stake.NewTxUpdateCandidacy(args.NewAddress, args.MaxAmount, args.Description)
->>>>>>> ee96e61d
 
 	txArgs, err := s.makeTravisTxArgs(tx, args.From, args.Nonce)
 	if err != nil {
@@ -263,11 +227,7 @@
 }
 
 func (s *CmtRPCService) Propose(args GovernanceProposalArgs) (*ctypes.ResultBroadcastTxCommit, error) {
-<<<<<<< HEAD
-	tx := governance.NewTxPropose(&args.Proposer, &args.From, &args.To, args.Amount, args.Reason)
-=======
 	tx := governance.NewTxPropose(&args.Proposer, &args.From, &args.To, args.Amount, args.Reason, args.expire)
->>>>>>> ee96e61d
 
 	txArgs, err := s.makeTravisTxArgs(tx, args.From, args.Nonce)
 	if err != err {
