--- conflicted
+++ resolved
@@ -18,11 +18,8 @@
 
 	"github.com/CyberMiles/travis/modules/governance"
 	"github.com/CyberMiles/travis/modules/stake"
-<<<<<<< HEAD
 	ttypes "github.com/CyberMiles/travis/types"
 	"github.com/CyberMiles/travis/utils"
-=======
->>>>>>> 936796b6
 )
 
 // CmtRPCService offers cmt related RPC methods
@@ -98,18 +95,12 @@
 }
 
 type DeclareCandidacyArgs struct {
-<<<<<<< HEAD
-	Sequence    uint32            `json:"sequence"`
-	From        string            `json:"from"`
-	PubKey      string            `json:"pubKey"`
+	Sequence uint64 `json:"sequence"`
+	From     string `json:"from"`
+	PubKey   string `json:"pubKey"`
 	MaxAmount   string            `json:max_amount`
 	Cut         int64             `json:"cut"`
 	Description stake.Description `json:"description"`
-=======
-	Sequence uint64 `json:"sequence"`
-	From     string `json:"from"`
-	PubKey   string `json:"pubKey"`
->>>>>>> 936796b6
 }
 
 func (s *CmtRPCService) DeclareCandidacy(args DeclareCandidacyArgs) (*ctypes.ResultBroadcastTxCommit, error) {
@@ -155,19 +146,12 @@
 	return s.wrapAndSignTx(tx, args.From, args.Sequence)
 }
 
-<<<<<<< HEAD
 type UpdateCandidacyArgs struct {
-	Sequence    uint32            `json:"sequence"`
+	Sequence    uint64            `json:"sequence"`
 	From        string            `json:"from"`
 	NewAddress  string            `json:"newAddress"`
 	MaxAmount   string            `json:"max_amount"`
 	Description stake.Description `json:"description"`
-=======
-type EditCandidacyArgs struct {
-	Sequence   uint64 `json:"sequence"`
-	From       string `json:"from"`
-	NewAddress string `json:"newAddress"`
->>>>>>> 936796b6
 }
 
 func (s *CmtRPCService) UpdateCandidacy(args UpdateCandidacyArgs) (*ctypes.ResultBroadcastTxCommit, error) {
@@ -178,15 +162,12 @@
 	return s.backend.broadcastSdkTx(tx)
 }
 
-func (s *CmtRPCService) prepareUpdatteCandidacyTx(args UpdateCandidacyArgs) (sdk.Tx, error) {
+func (s *CmtRPCService) prepareUpdateCandidacyTx(args UpdateCandidacyArgs) (sdk.Tx, error) {
 	if len(args.NewAddress) == 0 {
 		return sdk.Tx{}, fmt.Errorf("must provide new address")
 	}
 	address := common.HexToAddress(args.NewAddress)
-<<<<<<< HEAD
-	tx := stake.NewTxUpdateCandidacy(address, args.MaxAmount, args.Description)
-=======
-	tx := stake.NewTxEditCandidacy(address)
+	tx := stake.NewTxEditCandidacy(address, args.MaxAmount, args.Description)
 	return s.wrapAndSignTx(tx, args.From, args.Sequence)
 }
 
@@ -268,7 +249,7 @@
 func (s *CmtRPCService) prepareCancelSlotTx(args CancelSlotArgs) (sdk.Tx, error) {
 	address := common.HexToAddress(args.From)
 	tx := stake.NewTxCancelSlot(address, args.SlotId)
->>>>>>> 936796b6
+	tx := stake.NewTxUpdateCandidacy(address, args.MaxAmount, args.Description)
 	return s.wrapAndSignTx(tx, args.From, args.Sequence)
 }
 
