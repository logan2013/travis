const chai = require("chai")
const chaiSubset = require("chai-subset")
chai.use(chaiSubset)
const expect = chai.expect

const logger = require("./logger")
const { Settings } = require("./constants")
const Utils = require("./global_hooks")
const Globals = require("./global_vars")

describe("Stake Test", function() {
  function Amounts(maxAmount) {
    this.max = web3.toWei(maxAmount, "cmt")
    this.self = web3
      .toBigNumber(this.max * Globals.ValMinSelfStakingRatio)
      .toString(10)
    this.dele1 = web3.toBigNumber(this.max * 0.1).toString(10)
    this.dele2 = web3
      .toBigNumber(this.max - this.self - this.dele1)
      .toString(10)
    this.reducedMax = web3.toWei(maxAmount - 1, "cmt")
  }
  let amounts = new Amounts(2000) // 2000 cmt
  let cut = "0.8"

<<<<<<< HEAD
  let existingValidator = {}
  let balance_old, balance_new
=======
let existingValidator = {}
let newPubKey = [
  "1135A20BACD24ACAF7779FC24839350BC0D79EDBF130F0F4EE247703CEC04751",
  "1135A20BACD24ACAF7779FC24839350BC0D79EDBF130F0F4EE247703CEC04752",
  "1135A20BACD24ACAF7779FC24839350BC0D79EDBF130F0F4EE247703CEC04753",
  "1135A20BACD24ACAF7779FC24839350BC0D79EDBF130F0F4EE247703CEC04754"
]

let maxAmount = 200 // 2000 cmt
let deleAmount1 = maxAmount * 0.1
let deleAmount2 = maxAmount - maxAmount * 0.1 * 2
let compRate = "0.8"

describe("Stake Test", function() {
  before(function() {
    // unlock account
    web3.personal.unlockAccount(web3.cmt.defaultAccount, Settings.Passphrase)
    accounts.forEach(acc => {
      web3.personal.unlockAccount(acc, Settings.Passphrase)
    })
  })
>>>>>>> faf42009

  before(function() {
    // get existing validator
    let result = web3.cmt.stake.queryValidators()
    expect(result.data.length).be.above(0)

    logger.debug("current validators: ", JSON.stringify(result.data))
    existingValidator = result.data[0]
    expect(existingValidator).be.an("object")

<<<<<<< HEAD
    if (Globals.TestMode == "single") {
      amounts = new Amounts(200) // 200 cmt
=======
    if (vCount == 1) {
      logger.debug("one node test, add some fake validators")
      accounts.forEach((acc, idx) => {
        // declare A, B, C
        if (idx >= 3) return
        let initAmount = 1000
        let payload = {
          from: acc,
          pubKey: newPubKey[idx],
          maxAmount: web3.toWei(initAmount, "cmt"),
          compRate: compRate
        }
        let r = web3.cmt.stake.declareCandidacy(payload)
        Utils.expectTxSuccess(r)
        logger.debug("validator added, max_amount: ", initAmount)
      })
>>>>>>> faf42009
    }
  })

  describe("Declare Candidacy", function() {
    it("for an existing initial validator account — fail", function() {
      if (Object.keys(existingValidator).length == 0) return
      let payload = {
        from: existingValidator.owner_address,
        pubKey: Globals.PubKeys[3]
      }
      let r = web3.cmt.stake.declareCandidacy(payload)
      Utils.expectTxFail(r)
    })

    it("associate to an existing validator pubkey — fail", function() {
      if (Object.keys(existingValidator).length == 0) return
      let payload = {
        from: Globals.Accounts[3],
        pubKey: existingValidator.pub_key.value
      }
      let r = web3.cmt.stake.declareCandidacy(payload)
      Utils.expectTxFail(r)
    })

<<<<<<< HEAD
    describe(`Declare to be a validator with ${web3.fromWei(
      amounts.max,
      "cmt"
    )} CMTs max and ${cut * 100}% cut`, function() {
      describe(`Account D does not have ${web3.fromWei(
        amounts.self,
        "cmt"
      )} CMTs.`, function() {
        before(function() {
          let balance = Utils.getBalance(3)
          Utils.transfer(Globals.Accounts[3], web3.cmt.defaultAccount, balance)
=======
    describe(`Declare to be a validator with ${maxAmount} CMT max and ${compRate *
      100}% compRate`, function() {
      describe(`Account D does not have ${maxAmount * 0.1} CMTs.`, function() {
        before(function(done) {
          let balance = web3
            .fromWei(web3.cmt.getBalance(accounts[3]), "cmt")
            .toNumber()
          if (balance > maxAmount * 0.1) {
            web3.cmt.sendTransaction({
              from: accounts[3],
              to: web3.cmt.defaultAccount,
              value: web3.toWei(balance - 1, "cmt")
            })
            Utils.waitBlocks(done)
          } else {
            done()
          }
>>>>>>> faf42009
        })

        it("Fails", function() {
          let payload = {
<<<<<<< HEAD
            from: Globals.Accounts[3],
            pubKey: Globals.PubKeys[3],
            maxAmount: amounts.max,
            cut: cut
=======
            from: accounts[3],
            pubKey: newPubKey[3],
            maxAmount: web3.toWei(maxAmount, "cmt"),
            compRate: compRate
>>>>>>> faf42009
          }
          let r = web3.cmt.stake.declareCandidacy(payload)
          Utils.expectTxFail(r, 20)
        })
        after(function(done) {
          Utils.waitBlocks(done)
        })
      })

      describe(`Account D has over ${web3.fromWei(
        amounts.self,
        "cmt"
      )} CMTs.`, function() {
        before(function(done) {
          let balance = Utils.getBalance(3)
          if (balance.minus(amounts.self) < 0) {
            let hash = Utils.transfer(
              web3.cmt.defaultAccount,
              Globals.Accounts[3],
              amounts.self
            )
            Utils.waitInterval(hash, (err, res) => {
              expect(err).to.be.null
              expect(res).to.be.not.null
              done()
            })
          } else {
            done()
          }
        })
        before(function() {
          // balance before
          balance_old = Utils.getBalance(3)
        })

        it(`Succeeds, the ${web3.fromWei(
          amounts.self,
          "cmt"
        )} CMTs becomes D's stake after the successful declaration`, function() {
          let payload = {
<<<<<<< HEAD
            from: Globals.Accounts[3],
            pubKey: Globals.PubKeys[3],
            maxAmount: amounts.max,
            cut: cut
=======
            from: accounts[3],
            pubKey: newPubKey[3],
            maxAmount: wei,
            compRate: compRate
>>>>>>> faf42009
          }
          let r = web3.cmt.stake.declareCandidacy(payload)
          Utils.expectTxSuccess(r)
          // balance after
          balance_new = Utils.getBalance(3)
          expect(balance_new.minus(balance_old).toNumber()).to.equal(
            Number(-amounts.self)
          )
        })
      })
    })
  })

  describe("The foundation account verifies account D. ", function() {
    it("Update the verified status to Y", function() {
      let payload = {
        from: web3.cmt.defaultAccount,
        candidateAddress: Globals.Accounts[3],
        verified: true
      }
      let r = web3.cmt.stake.verifyCandidacy(payload)
      Utils.expectTxSuccess(r)
      // check validator's status
      let result = web3.cmt.stake.queryValidators()
      expect(result.data).to.containSubset([
        { owner_address: Globals.Accounts[3], verified: "Y" }
      ])
    })
  })

  describe("Query validator D. ", function() {
    it("make sure all the information are accurate.", function() {
      let result = web3.cmt.stake.queryValidator(Globals.Accounts[3], 0)
      // check validator's information
      logger.debug(result.data)
      expect(result.data.owner_address).to.eq(Globals.Accounts[3])
      expect(result.data.verified).to.eq("Y")
<<<<<<< HEAD
      expect(result.data.cut).to.eq(cut)
      expect(result.data.pub_key.value).to.eq(Globals.PubKeys[3])
      expect(result.data.max_shares).to.eq(amounts.max.toString())
      expect(result.data.shares).to.eq(amounts.self.toString())
=======
      expect(result.data.comp_rate).to.eq(compRate)
      expect(result.data.pub_key.data).to.eq(newPubKey[3])
      // todo
      // expect(result.data.max_shares).to.eq(maxAmount)
      // expect(result.data.shares).to.eq(maxAmount * 0.1)
>>>>>>> faf42009
    })
  })

  describe("Stake Delegate", function() {
    describe(`Account B stakes ${web3.fromWei(
      amounts.dele1,
      "cmt"
    )} CMTs for D.`, function() {
      before(function() {
        // balance before
        balance_old = Utils.getBalance(1)
      })

      it("CMTs are moved from account B", function() {
        let payload = {
          from: Globals.Accounts[1],
          validatorAddress: Globals.Accounts[3],
          amount: amounts.dele1
        }
        let r = web3.cmt.stake.delegate(payload)
        Utils.expectTxSuccess(r)
        // balance after
        balance_new = Utils.getBalance(1)
        expect(balance_new.minus(balance_old).toNumber()).to.equal(
          Number(-amounts.dele1)
        )
      })
      it("CMTs show up as staked balance for B", function() {
        let result = web3.cmt.stake.queryDelegator(Globals.Accounts[1], 0)
        let delegation = result.data.filter(
          d => d.pub_key.value == Globals.PubKeys[3]
        )
        expect(delegation.length).to.eq(1)
        expect(delegation[0].delegate_amount).to.eq(amounts.dele1.toString())
      })
      it("D is still not a validator", function() {
        let result = web3.cmt.stake.queryValidator(Globals.Accounts[3], 0)
        let power = result.data.voting_power
        expect(power).to.eq(0)
      })
    })
    describe(`Account C stakes ${web3.fromWei(
      amounts.dele2,
      "cmt"
    )} CMTs for D.`, function() {
      before(function() {
        // balance before
        balance_old = Utils.getBalance(2)
      })
      it("CMTs are moved from account C", function() {
        let payload = {
          from: Globals.Accounts[2],
          validatorAddress: Globals.Accounts[3],
          amount: amounts.dele2
        }
        let r = web3.cmt.stake.delegate(payload)
        Utils.expectTxSuccess(r)
        // balance after
        balance_new = Utils.getBalance(2)
        expect(balance_new.minus(balance_old).toNumber()).to.equal(
          Number(-amounts.dele2)
        )
      })
      it("CMTs show up as staked balance for C", function() {
        let result = web3.cmt.stake.queryDelegator(Globals.Accounts[2], 0)
        let delegation = result.data.filter(
          d => d.pub_key.value == Globals.PubKeys[3]
        )
        expect(delegation.length).to.eq(1)
        expect(delegation[0].delegate_amount).to.eq(amounts.dele2.toString())
      })
      it("D is now a validator", function() {
        let result = web3.cmt.stake.queryValidator(Globals.Accounts[3], 0)
        let power = result.data.voting_power
        expect(power).to.be.above(0)
      })
      it("One of the genesis validators now drops off", function() {
        let result = web3.cmt.stake.queryValidators()
        let drops = result.data.filter(d => d.voting_power == 0)
        expect(drops.length).to.eq(1)
        expect(drops[0].owner_address).to.not.equal(Globals.Accounts[3])
      })
    })
  })

  //todo
  describe.skip("Block awards", function() {
    let blocks = 2,
      powers_old = [],
      powers_new = [],
      total_awards = 0
    before(function(done) {
      // get current powers
      let result = web3.cmt.stake.queryValidators()
      powers_old = result.data.map(d => d.voting_power)
      // calc awards
      powers_new = Utils.calcAwards(powers_old, blocks)
      total_awards = powers_new[4] - powers_old[4]
      // wait a few blocks
      Utils.waitBlocks(done, blocks)
    })
    it("check Validator D's current power", function() {
      let result = web3.cmt.stake.queryValidator(Globals.Accounts[3], 0)
      let power = result.data.voting_power
      console.log(result.data)
      // expect(current).to.eq(powers_new[4])
    })
    it("B: total awards * 80% * 0.1", function() {
      let result = web3.cmt.stake.queryDelegator(Globals.Accounts[1], 0)
      let delegation = result.data.filter(
        d => d.pub_key.value == Globals.PubKeys[3]
      )
      console.log(delegation)
      expect(delegation.length).to.eq(1)
      // expect((delegation[0].awards = total_awards * 0.8 * 0.1))
    })
    it("C: total awards * 80% * 0.8", function() {
      let result = web3.cmt.stake.queryDelegator(Globals.Accounts[2], 0)
      let delegation = result.data.filter(
        d => d.pub_key.value == Globals.PubKeys[3]
      )
      console.log(delegation)
      expect(delegation.length).to.eq(1)
      // expect((delegation[0].awards = total_awards * 0.8 * 0.8))
    })
    it("D: total awards - B - C", function() {
      let result = web3.cmt.stake.queryDelegator(Globals.Accounts[3], 0)
      let delegation = result.data.filter(
        d => d.pub_key.value == Globals.PubKeys[3]
      )
      console.log(delegation)
      expect(delegation.length).to.eq(1)
      // expect((delegation[0].awards = total_awards - total_awards * 0.8 * 0.9))
    })
  })

  // todo: The withdraw request reduces the stake and voting power immediately, but has
  // a 7 day waiting period (as measured in block heights) before the fund is actually available
  // in delegator's account to trade. It puts funds into unstaked_waiting status.
  describe.skip("Stake Withdraw", function() {
    describe(`Account B withdraw ${web3.fromWei(
      amounts.dele1,
      "cmt"
    )} CMTs for D.`, function() {
      before(function() {
        // balance before
        balance_old = Utils.getBalance(1)
      })
      it("CMTs are moved back to account B", function() {
        let payload = {
          from: Globals.Accounts[1],
          validatorAddress: Globals.Accounts[3],
          amount: amounts.dele1
        }
        let r = web3.cmt.stake.withdraw(payload)
        Utils.expectTxSuccess(r)
        // balance after
        balance_new = Utils.getBalance(1)
        expect(balance_new.minus(balance_old).toNumber()).to.eq(
          Number(amounts.dele1)
        )
      })
    })
  })

  describe("Update Candidacy", function() {
    before(function() {
      // balance before
      balance_old = Utils.getBalance(3)
    })
    describe("Account D reduce max amount", function() {
      it("The verified status will still be true", function() {
        let payload = {
          from: Globals.Accounts[3],
          maxAmount: amounts.reducedMax
        }
        let r = web3.cmt.stake.updateCandidacy(payload)
        Utils.expectTxSuccess(r)
        // check validator
        let result = web3.cmt.stake.queryValidator(Globals.Accounts[3], 0)
        expect(result.data.max_shares).to.be.eq(amounts.reducedMax)
        expect(result.data.verified).to.be.eq("Y")
      })
      it("No refund will be issued", function() {
        // balance after
        balance_new = Utils.getBalance(3)
        expect(balance_new.minus(balance_old).toNumber()).to.eq(0)
      })
    })
    describe("Account D modify other information", function() {
      it("The verified status will set to false", function() {
        let website = "http://aaa.com"
        let payload = {
          from: Globals.Accounts[3],
          description: {
            website: website
          }
        }
        let r = web3.cmt.stake.updateCandidacy(payload)
        Utils.expectTxSuccess(r)
        // check validator
        let result = web3.cmt.stake.queryValidator(Globals.Accounts[3], 0)
        expect(result.data.description.website).to.be.eq(website)
        expect(result.data.verified).to.be.eq("N")
      })
    })
  })

  describe("Candidate drops candidacy", function() {
    before(function() {
      // balance before
      balance_old = Utils.getBalance()
    })

    it("Account D no longer a validator", function() {
      let payload = {
        from: Globals.Accounts[3]
      }
      let r = web3.cmt.stake.withdrawCandidacy(payload)
      Utils.expectTxSuccess(r)
      // check validators, no Globals.Accounts[3]
      let result = web3.cmt.stake.queryValidators()
      logger.debug(result.data)
      expect(result.data).to.not.containSubset([
        { owner_address: Globals.Accounts[3] }
      ])
    })
    // todo: All its staked CMTs will become unstaked_waiting, and be refunded to their source accounts after 7 days.
    it("All staked tokens will be distributed back to delegator addresses", function() {
      // balance after
      balance_new = Utils.getBalance()
      // account[1] has withdrawed, refund some interests
      expect(balance_new[1].minus(balance_old[1]).toNumber() >= 0).to.be.true
      // account[2] refund delegate amount and interests
      expect(
        balance_new[2].minus(balance_old[2]).toNumber() >= Number(amounts.dele2)
      ).to.be.true
    })
    it("Self-staked CMTs will be refunded back to the validator address", function() {
      expect(
        balance_new[3].minus(balance_old[3]).toNumber() >= Number(amounts.self)
      ).to.be.true
    })
  })
})<|MERGE_RESOLUTION|>--- conflicted
+++ resolved
@@ -21,34 +21,10 @@
     this.reducedMax = web3.toWei(maxAmount - 1, "cmt")
   }
   let amounts = new Amounts(2000) // 2000 cmt
-  let cut = "0.8"
-
-<<<<<<< HEAD
+  let compRate = "0.8"
+
   let existingValidator = {}
   let balance_old, balance_new
-=======
-let existingValidator = {}
-let newPubKey = [
-  "1135A20BACD24ACAF7779FC24839350BC0D79EDBF130F0F4EE247703CEC04751",
-  "1135A20BACD24ACAF7779FC24839350BC0D79EDBF130F0F4EE247703CEC04752",
-  "1135A20BACD24ACAF7779FC24839350BC0D79EDBF130F0F4EE247703CEC04753",
-  "1135A20BACD24ACAF7779FC24839350BC0D79EDBF130F0F4EE247703CEC04754"
-]
-
-let maxAmount = 200 // 2000 cmt
-let deleAmount1 = maxAmount * 0.1
-let deleAmount2 = maxAmount - maxAmount * 0.1 * 2
-let compRate = "0.8"
-
-describe("Stake Test", function() {
-  before(function() {
-    // unlock account
-    web3.personal.unlockAccount(web3.cmt.defaultAccount, Settings.Passphrase)
-    accounts.forEach(acc => {
-      web3.personal.unlockAccount(acc, Settings.Passphrase)
-    })
-  })
->>>>>>> faf42009
 
   before(function() {
     // get existing validator
@@ -59,27 +35,8 @@
     existingValidator = result.data[0]
     expect(existingValidator).be.an("object")
 
-<<<<<<< HEAD
     if (Globals.TestMode == "single") {
       amounts = new Amounts(200) // 200 cmt
-=======
-    if (vCount == 1) {
-      logger.debug("one node test, add some fake validators")
-      accounts.forEach((acc, idx) => {
-        // declare A, B, C
-        if (idx >= 3) return
-        let initAmount = 1000
-        let payload = {
-          from: acc,
-          pubKey: newPubKey[idx],
-          maxAmount: web3.toWei(initAmount, "cmt"),
-          compRate: compRate
-        }
-        let r = web3.cmt.stake.declareCandidacy(payload)
-        Utils.expectTxSuccess(r)
-        logger.debug("validator added, max_amount: ", initAmount)
-      })
->>>>>>> faf42009
     }
   })
 
@@ -104,11 +61,10 @@
       Utils.expectTxFail(r)
     })
 
-<<<<<<< HEAD
     describe(`Declare to be a validator with ${web3.fromWei(
       amounts.max,
       "cmt"
-    )} CMTs max and ${cut * 100}% cut`, function() {
+    )} CMTs max and ${compRate * 100}% compRate`, function() {
       describe(`Account D does not have ${web3.fromWei(
         amounts.self,
         "cmt"
@@ -116,40 +72,14 @@
         before(function() {
           let balance = Utils.getBalance(3)
           Utils.transfer(Globals.Accounts[3], web3.cmt.defaultAccount, balance)
-=======
-    describe(`Declare to be a validator with ${maxAmount} CMT max and ${compRate *
-      100}% compRate`, function() {
-      describe(`Account D does not have ${maxAmount * 0.1} CMTs.`, function() {
-        before(function(done) {
-          let balance = web3
-            .fromWei(web3.cmt.getBalance(accounts[3]), "cmt")
-            .toNumber()
-          if (balance > maxAmount * 0.1) {
-            web3.cmt.sendTransaction({
-              from: accounts[3],
-              to: web3.cmt.defaultAccount,
-              value: web3.toWei(balance - 1, "cmt")
-            })
-            Utils.waitBlocks(done)
-          } else {
-            done()
-          }
->>>>>>> faf42009
         })
 
         it("Fails", function() {
           let payload = {
-<<<<<<< HEAD
             from: Globals.Accounts[3],
             pubKey: Globals.PubKeys[3],
             maxAmount: amounts.max,
-            cut: cut
-=======
-            from: accounts[3],
-            pubKey: newPubKey[3],
-            maxAmount: web3.toWei(maxAmount, "cmt"),
             compRate: compRate
->>>>>>> faf42009
           }
           let r = web3.cmt.stake.declareCandidacy(payload)
           Utils.expectTxFail(r, 20)
@@ -190,17 +120,10 @@
           "cmt"
         )} CMTs becomes D's stake after the successful declaration`, function() {
           let payload = {
-<<<<<<< HEAD
             from: Globals.Accounts[3],
             pubKey: Globals.PubKeys[3],
             maxAmount: amounts.max,
-            cut: cut
-=======
-            from: accounts[3],
-            pubKey: newPubKey[3],
-            maxAmount: wei,
             compRate: compRate
->>>>>>> faf42009
           }
           let r = web3.cmt.stake.declareCandidacy(payload)
           Utils.expectTxSuccess(r)
@@ -238,18 +161,10 @@
       logger.debug(result.data)
       expect(result.data.owner_address).to.eq(Globals.Accounts[3])
       expect(result.data.verified).to.eq("Y")
-<<<<<<< HEAD
-      expect(result.data.cut).to.eq(cut)
+      expect(result.data.comp_rate).to.eq(compRate)
       expect(result.data.pub_key.value).to.eq(Globals.PubKeys[3])
       expect(result.data.max_shares).to.eq(amounts.max.toString())
       expect(result.data.shares).to.eq(amounts.self.toString())
-=======
-      expect(result.data.comp_rate).to.eq(compRate)
-      expect(result.data.pub_key.data).to.eq(newPubKey[3])
-      // todo
-      // expect(result.data.max_shares).to.eq(maxAmount)
-      // expect(result.data.shares).to.eq(maxAmount * 0.1)
->>>>>>> faf42009
     })
   })
 
