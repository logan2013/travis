--- conflicted
+++ resolved
@@ -67,11 +67,7 @@
 }
 
 func createBaseCoinApp(rootDir string, storeApp *app.StoreApp, ethApp *app.EthermintApplication, ticker sdk.Ticker, ethereum *eth.Ethereum) (*app.BaseApp, error) {
-<<<<<<< HEAD
-	basecoinApp, err := app.NewBaseApp(storeApp, ethApp, ticker, ethereum)
-=======
 	travisApp, err := app.NewBaseApp(storeApp, ethApp, ticker, ethereum)
->>>>>>> ee96e61d
 	if err != nil {
 		return nil, err
 	}
