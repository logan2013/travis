package commands

import (
	"encoding/json"
	"io/ioutil"
	"time"

	"github.com/pkg/errors"

	travis "github.com/CyberMiles/travis/types"
	"github.com/tendermint/tendermint/types"
	cmn "github.com/tendermint/tmlibs/common"
)

<<<<<<< HEAD
// GenesisDoc defines the initial conditions for a tendermint blockchain, in particular its validator set.
type GenesisDoc struct {
	GenesisTime             time.Time              `json:"genesis_time"`
	ChainID                 string                 `json:"chain_id"`
	ConsensusParams         *types.ConsensusParams `json:"consensus_params,omitempty"`
	Validators              []travis.GenesisValidator     `json:"validators"`
	AppHash                 []byte                 `json:"app_hash"`
	MaxVals                 uint16                 `json:"max_vals"`
	ReserveRequirementRatio string                 `json:"reserve_requirement_ratio"`
=======
//------------------------------------------------------------
// core types for a genesis definition

// GenesisValidator is an initial validator.
type GenesisValidator struct {
	PubKey    crypto.PubKey `json:"pub_key"`
	Power     int64         `json:"power"`
	Name      string        `json:"name"`
	Address   string        `json:"address"`
	CompRate  string        `json:"comp_rate"`
	MaxAmount int64         `json:"max_amount"`
}

// GenesisDoc defines the initial conditions for a tendermint blockchain, in particular its validator set.
type GenesisDoc struct {
	GenesisTime      time.Time              `json:"genesis_time"`
	ChainID          string                 `json:"chain_id"`
	ConsensusParams  *types.ConsensusParams `json:"consensus_params,omitempty"`
	Validators       []GenesisValidator     `json:"validators"`
	AppHash          data.Bytes             `json:"app_hash"`
	AppOptions       interface{}            `json:"app_options,omitempty"`
	MaxVals          uint16                 `json:"max_vals"`
	SelfStakingRatio string                 `json:"self_staking_ratio"`
>>>>>>> faf42009
}

// SaveAs is a utility method for saving GenensisDoc as a JSON file.
func (genDoc *GenesisDoc) SaveAs(file string) error {
	genDocBytes, err := json.Marshal(genDoc)
	if err != nil {
		return err
	}
	return cmn.WriteFile(file, genDocBytes, 0644)
}

// ValidatorHash returns the hash of the validator set contained in the GenesisDoc
func (genDoc *GenesisDoc) ValidatorHash() []byte {
	vals := make([]*types.Validator, len(genDoc.Validators))
	for i, v := range genDoc.Validators {
		vals[i] = types.NewValidator(v.PubKey, v.Power)
	}
	vset := types.NewValidatorSet(vals)
	return vset.Hash()
}

// ValidateAndComplete checks that all necessary fields are present
// and fills in defaults for optional fields left empty
func (genDoc *GenesisDoc) ValidateAndComplete() error {

	if genDoc.ChainID == "" {
		return errors.Errorf("Genesis doc must include non-empty chain_id")
	}

	if genDoc.ConsensusParams == nil {
		genDoc.ConsensusParams = types.DefaultConsensusParams()
	} else {
		if err := genDoc.ConsensusParams.Validate(); err != nil {
			return err
		}
	}

	if len(genDoc.Validators) == 0 {
		return errors.Errorf("The genesis file must have at least one validator")
	}

	for _, v := range genDoc.Validators {
		if v.Power == 0 {
			return errors.Errorf("The genesis file cannot contain validators with no voting power: %v", v)
		}
	}

	if genDoc.GenesisTime.IsZero() {
		genDoc.GenesisTime = time.Now()
	}

	return nil
}

//------------------------------------------------------------
// Make genesis state from file

// GenesisDocFromJSON unmarshalls JSON data into a GenesisDoc.
func GenesisDocFromJSON(jsonBlob []byte) (*GenesisDoc, error) {
	genDoc := GenesisDoc{}
	err := json.Unmarshal(jsonBlob, &genDoc)
	if err != nil {
		return nil, err
	}

	if err := genDoc.ValidateAndComplete(); err != nil {
		return nil, err
	}

	return &genDoc, err
}

// GenesisDocFromFile reads JSON data from a file and unmarshalls it into a GenesisDoc.
func GenesisDocFromFile(genDocFile string) (*GenesisDoc, error) {
	jsonBlob, err := ioutil.ReadFile(genDocFile)
	if err != nil {
		return nil, errors.Wrap(err, "Couldn't read GenesisDoc file")
	}
	genDoc, err := GenesisDocFromJSON(jsonBlob)
	if err != nil {
		return nil, errors.Wrap(err, cmn.Fmt("Error reading GenesisDoc at %v", genDocFile))
	}
	return genDoc, nil
}<|MERGE_RESOLUTION|>--- conflicted
+++ resolved
@@ -6,23 +6,13 @@
 	"time"
 
 	"github.com/pkg/errors"
+	"github.com/tendermint/go-crypto"
 
 	travis "github.com/CyberMiles/travis/types"
 	"github.com/tendermint/tendermint/types"
 	cmn "github.com/tendermint/tmlibs/common"
 )
 
-<<<<<<< HEAD
-// GenesisDoc defines the initial conditions for a tendermint blockchain, in particular its validator set.
-type GenesisDoc struct {
-	GenesisTime             time.Time              `json:"genesis_time"`
-	ChainID                 string                 `json:"chain_id"`
-	ConsensusParams         *types.ConsensusParams `json:"consensus_params,omitempty"`
-	Validators              []travis.GenesisValidator     `json:"validators"`
-	AppHash                 []byte                 `json:"app_hash"`
-	MaxVals                 uint16                 `json:"max_vals"`
-	ReserveRequirementRatio string                 `json:"reserve_requirement_ratio"`
-=======
 //------------------------------------------------------------
 // core types for a genesis definition
 
@@ -38,15 +28,14 @@
 
 // GenesisDoc defines the initial conditions for a tendermint blockchain, in particular its validator set.
 type GenesisDoc struct {
-	GenesisTime      time.Time              `json:"genesis_time"`
-	ChainID          string                 `json:"chain_id"`
-	ConsensusParams  *types.ConsensusParams `json:"consensus_params,omitempty"`
-	Validators       []GenesisValidator     `json:"validators"`
-	AppHash          data.Bytes             `json:"app_hash"`
-	AppOptions       interface{}            `json:"app_options,omitempty"`
-	MaxVals          uint16                 `json:"max_vals"`
-	SelfStakingRatio string                 `json:"self_staking_ratio"`
->>>>>>> faf42009
+	GenesisTime      time.Time                 `json:"genesis_time"`
+	ChainID          string                    `json:"chain_id"`
+	ConsensusParams  *types.ConsensusParams    `json:"consensus_params,omitempty"`
+	Validators       []travis.GenesisValidator `json:"validators"`
+	AppHash          []byte                    `json:"app_hash"`
+	AppOptions       interface{}               `json:"app_options,omitempty"`
+	MaxVals          uint16                    `json:"max_vals"`
+	SelfStakingRatio string                    `json:"self_staking_ratio"`
 }
 
 // SaveAs is a utility method for saving GenensisDoc as a JSON file.
